--- conflicted
+++ resolved
@@ -329,17 +329,12 @@
         stream.writeAndFlush(headerPayload, promise: promise)
     }
 
-<<<<<<< HEAD
     func testOpenStreamBeforeReceivingAlreadySentGoAway() throws {
-=======
-    func testSuccessfullyReceiveAndSendPingEvenWhenConnectionIsFullyQuiesced() throws {
->>>>>>> 9f6d865c
         let serverHandler = InboundFramePayloadRecorder()
         try self.basicHTTP2Connection() { channel in
             return channel.pipeline.addHandler(serverHandler)
         }
 
-<<<<<<< HEAD
         let clientHandler = InboundFramePayloadRecorder()
         let childChannelPromise = self.clientChannel.eventLoop.makePromise(of: Channel.self)
         let multiplexer = try (self.clientChannel.pipeline.context(handlerType: NIOHTTP2Handler.self).wait().handler as! NIOHTTP2Handler).multiplexer.wait()
@@ -365,7 +360,24 @@
         // Client receives GOAWAY and RST_STREAM frames.
         try self.clientChannel.assertReceivedFrame().assertGoAwayFrame(lastStreamID: .maxID, errorCode: 0, opaqueData: nil)
         clientHandler.receivedFrames.assertFramePayloadsMatch([HTTP2Frame.FramePayload.rstStream(.refusedStream)])
-=======
+
+        // No frames left.
+        self.clientChannel.assertNoFramesReceived()
+        self.serverChannel.assertNoFramesReceived()
+
+        // The stream closes with an error.
+        self.clientChannel.embeddedEventLoop.run()
+        XCTAssertThrowsError(try childChannel.closeFuture.wait())
+
+        XCTAssertNoThrow(try self.clientChannel.finish())
+        XCTAssertNoThrow(try self.serverChannel.finish())
+    }
+
+    func testSuccessfullyReceiveAndSendPingEvenWhenConnectionIsFullyQuiesced() throws {
+        let serverHandler = InboundFramePayloadRecorder()
+        try self.basicHTTP2Connection() { channel in
+            return channel.pipeline.addHandler(serverHandler)
+        }
         // Fully quiesce the connection on the server.
         let goAwayFrame = HTTP2Frame(streamID: .rootStream, payload: .goAway(lastStreamID: .rootStream, errorCode: .noError, opaqueData: nil))
         serverChannel.writeAndFlush(goAwayFrame, promise: nil)
@@ -384,19 +396,11 @@
 
         // The client receives the PING response.
         try self.clientChannel.assertReceivedFrame().assertPingFrame(ack: true, opaqueData: HTTP2PingData())
->>>>>>> 9f6d865c
 
         // No frames left.
         self.clientChannel.assertNoFramesReceived()
         self.serverChannel.assertNoFramesReceived()
 
-<<<<<<< HEAD
-        // The stream closes with an error.
-        self.clientChannel.embeddedEventLoop.run()
-        XCTAssertThrowsError(try childChannel.closeFuture.wait())
-
-=======
->>>>>>> 9f6d865c
         XCTAssertNoThrow(try self.clientChannel.finish())
         XCTAssertNoThrow(try self.serverChannel.finish())
     }
