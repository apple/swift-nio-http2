//===----------------------------------------------------------------------===//
//
// This source file is part of the SwiftNIO open source project
//
// Copyright (c) 2019 Apple Inc. and the SwiftNIO project authors
// Licensed under Apache License v2.0
//
// See LICENSE.txt for license information
// See CONTRIBUTORS.txt for the list of SwiftNIO project authors
//
// SPDX-License-Identifier: Apache-2.0
//
//===----------------------------------------------------------------------===//

import XCTest

import NIO
import NIOHPACK
import NIOHTTP1
import NIOHTTP2
import NIOTLS

/// A simple channel handler that can be inserted in a pipeline to ensure that it never sees a write.
///
/// Fails if it receives a write call.
class FailOnWriteHandler: ChannelOutboundHandler {
    typealias OutboundIn = Never
    typealias OutboundOut = Never

    func write(context: ChannelHandlerContext, data: NIOAny, promise: EventLoopPromise<Void>?) {
        XCTFail("Write received")
        context.write(data, promise: promise)
    }
}

class ConfiguringPipelineTests: XCTestCase {
    var clientChannel: EmbeddedChannel!
    var serverChannel: EmbeddedChannel!

    override func setUp() {
        self.clientChannel = EmbeddedChannel()
        self.serverChannel = EmbeddedChannel()
    }

    override func tearDown() {
        self.clientChannel = nil
        self.serverChannel = nil
    }

    func testBasicPipelineCommunicates() throws {
        let serverRecorder = FrameRecorderHandler()
        let clientHandler = try assertNoThrowWithValue(self.clientChannel.configureHTTP2Pipeline(mode: .client).wait())
        XCTAssertNoThrow(try self.serverChannel.configureHTTP2Pipeline(mode: .server) { channel, streamID in
            return channel.pipeline.addHandler(serverRecorder)
        }.wait())

        XCTAssertNoThrow(try self.assertDoHandshake(client: self.clientChannel, server: self.serverChannel))

        // Let's try sending a request.
        let requestPromise = self.clientChannel.eventLoop.makePromise(of: Void.self)
        let reqFrame = HTTP2Frame(streamID: 1, payload: .headers(.init(headers: HPACKHeaders([(":method", "GET"), (":authority", "localhost"), (":scheme", "https"), (":path", "/")]), endStream: true)))

        clientHandler.createStreamChannel(promise: nil) { channel, streamID in
            XCTAssertEqual(streamID, HTTP2StreamID(1))
            channel.writeAndFlush(reqFrame).whenComplete { _ in channel.close(promise: requestPromise) }
            return channel.eventLoop.makeSucceededFuture(())
        }

        // In addition to interacting in memory, we need two loop spins. The first is to execute `createStreamChannel`.
        // The second is to execute the close promise callback, after the interaction is complete.
        (self.clientChannel.eventLoop as! EmbeddedEventLoop).run()
        self.interactInMemory(self.clientChannel, self.serverChannel)
        (self.clientChannel.eventLoop as! EmbeddedEventLoop).run()
<<<<<<< HEAD

=======
>>>>>>> 798c19b8
        XCTAssertThrowsError(try requestPromise.futureResult.wait()) { error in
            XCTAssertTrue(error is NIOHTTP2Errors.StreamClosed)
        }

        // We should have received a HEADERS and a RST_STREAM frame.
        // The RST_STREAM frame is from closing an incomplete stream on the client side.
        let rstStreamFrame = HTTP2Frame(streamID: 1, payload: .rstStream(.cancel))
        serverRecorder.receivedFrames.assertFramesMatch([reqFrame, rstStreamFrame])
        self.clientChannel.assertNoFramesReceived()
        self.serverChannel.assertNoFramesReceived()

        XCTAssertNoThrow(try self.clientChannel.finish())
        XCTAssertNoThrow(try self.serverChannel.finish())
    }

    func testPipelineRespectsPositionRequest() throws {
        XCTAssertNoThrow(try self.clientChannel.pipeline.addHandler(FailOnWriteHandler()).wait())
        XCTAssertNoThrow(try self.clientChannel.configureHTTP2Pipeline(mode: .client, position: .first).wait())
        XCTAssertNoThrow(try self.serverChannel.configureHTTP2Pipeline(mode: .server).wait())

        XCTAssertNoThrow(try self.assertDoHandshake(client: self.clientChannel, server: self.serverChannel))

        // It's hard to see this, but if we got this far without a failure there is no failure. It means there were no writes
        // passing through the FailOnWriteHandler, which is what we expect, as we asked for the handlers to be inserted in
        // front of it. Now we just clean up.
        self.clientChannel.assertNoFramesReceived()
        self.serverChannel.assertNoFramesReceived()

        XCTAssertNoThrow(try self.clientChannel.finish())
        XCTAssertNoThrow(try self.serverChannel.finish())
    }

    func testPreambleGetsWrittenOnce() throws {
        // This test checks that the preamble sent by NIOHTTP2Handler is only written once. There are two paths
        // to sending the preamble, in handlerAdded(context:) (if the channel is active) and in channelActive(context:),
        // we want to hit both of these.
        let connectionPromise: EventLoopPromise<Void> = self.serverChannel.eventLoop.makePromise()

        // Register the callback on the promise so we run it as it succeeds (i.e. before fireChannelActive is called).
        let handlerAdded = connectionPromise.futureResult.flatMap {
            // Use .server to avoid sending client magic.
            self.serverChannel.configureHTTP2Pipeline(mode: .server)
        }

        self.serverChannel.connect(to: try SocketAddress(unixDomainSocketPath: "/fake"), promise: connectionPromise)
        XCTAssertNoThrow(try handlerAdded.wait())

        let initialSettingsData: IOData? = try self.serverChannel.readOutbound()
        XCTAssertNotNil(initialSettingsData)

        guard case .some(.byteBuffer(let initialSettingsBuffer)) = initialSettingsData else {
            XCTFail("Expected ByteBuffer containing the initial SETTINGS frame")
            return
        }

        XCTAssertGreaterThanOrEqual(initialSettingsBuffer.readableBytes, 9)
        // The 4-th byte contains the frame type (4 for SETTINGS).
        XCTAssertEqual(initialSettingsBuffer.getInteger(at: initialSettingsBuffer.readerIndex + 3, as: UInt8.self), 4)
        // Bytes 6-9 contain the stream ID; this should be the root stream, 0.
        XCTAssertEqual(initialSettingsBuffer.getInteger(at: initialSettingsBuffer.readerIndex + 6, as: UInt32.self), 0)

        // We don't expect anything else at this point.
        XCTAssertNil(try self.serverChannel.readOutbound(as: IOData.self))
    }

    func testClosingParentChannelClosesStreamChannel() throws {
        /// A channel handler that succeeds a promise when the channel becomes inactive.
        final class InactiveHandler: ChannelInboundHandler {
            typealias InboundIn = Any

            let inactivePromise: EventLoopPromise<Void>

            init(inactivePromise: EventLoopPromise<Void>) {
                self.inactivePromise = inactivePromise
            }

            func channelInactive(context: ChannelHandlerContext) {
                inactivePromise.succeed(())
            }
        }

        let clientMultiplexer = try assertNoThrowWithValue(self.clientChannel.configureHTTP2Pipeline(mode: .client).wait())
        XCTAssertNoThrow(try self.serverChannel.configureHTTP2Pipeline(mode: .server).wait())

        XCTAssertNoThrow(try self.assertDoHandshake(client: self.clientChannel, server: self.serverChannel))

        let inactivePromise: EventLoopPromise<Void> = self.clientChannel.eventLoop.makePromise()
        let streamChannelPromise: EventLoopPromise<Channel> = self.clientChannel.eventLoop.makePromise()

        clientMultiplexer.createStreamChannel(promise: streamChannelPromise) { channel, _ in
            return channel.pipeline.addHandler(InactiveHandler(inactivePromise: inactivePromise))
        }

        (self.clientChannel.eventLoop as! EmbeddedEventLoop).run()

        let streamChannel = try assertNoThrowWithValue(try streamChannelPromise.futureResult.wait())
        // Close the parent channel, not the stream channel.
        XCTAssertNoThrow(try self.clientChannel.close().wait())

        XCTAssertNoThrow(try inactivePromise.futureResult.wait())
        XCTAssertFalse(streamChannel.isActive)

        XCTAssertThrowsError(try self.clientChannel.finish()) { error in
            XCTAssertEqual(error as? ChannelError, .alreadyClosed)
        }
        XCTAssertNoThrow(try self.serverChannel.finish())
    }

    /// A simple channel handler that records inbound frames.
    class HTTP1ServerRequestRecorderHandler: ChannelInboundHandler {
        typealias InboundIn = HTTPServerRequestPart

        var receivedParts: [HTTPServerRequestPart] = []

        func channelRead(context: ChannelHandlerContext, data: NIOAny) {
            self.receivedParts.append(self.unwrapInboundIn(data))
        }
    }

    func testNegotiatedHTTP2BasicPipelineCommunicates() throws {
        final class ErrorHandler: ChannelInboundHandler {
            typealias InboundIn = Never

            func errorCaught(context: ChannelHandlerContext, error: Error) {
                context.close(promise: nil)
            }
        }

        let serverRecorder = HTTP1ServerRequestRecorderHandler()
        let clientHandler = try assertNoThrowWithValue(self.clientChannel.configureHTTP2Pipeline(mode: .client).wait())

        XCTAssertNoThrow(try self.serverChannel.configureCommonHTTPServerPipeline(h2ConnectionChannelConfigurator: { $0.pipeline.addHandler(ErrorHandler()) }) { channel in
            return channel.pipeline.addHandler(serverRecorder)
        }.wait())

        // Let's pretent the TLS handler did protocol negotiation for us
        self.serverChannel.pipeline.fireUserInboundEventTriggered (TLSUserEvent.handshakeCompleted(negotiatedProtocol: "h2"))

        XCTAssertNoThrow(try self.assertDoHandshake(client: self.clientChannel, server: self.serverChannel))

        // Let's try sending an h2 request.
        let requestPromise = self.clientChannel.eventLoop.makePromise(of: Void.self)
        let reqFrame = HTTP2Frame(streamID: 1, payload: .headers(.init(headers: HPACKHeaders([(":method", "GET"), (":authority", "localhost"), (":scheme", "https"), (":path", "/testH2toHTTP1")]), endStream: true)))

        clientHandler.createStreamChannel(promise: nil) { channel, streamID in
            XCTAssertEqual(streamID, HTTP2StreamID(1))
            channel.writeAndFlush(reqFrame).whenComplete { _ in channel.close(promise: requestPromise) }
            return channel.eventLoop.makeSucceededFuture(())
        }

        // In addition to interacting in memory, we need two loop spins. The first is to execute `createStreamChannel`.
        // The second is to execute the close promise callback, after the interaction is complete.
        (self.clientChannel.eventLoop as! EmbeddedEventLoop).run()
        self.interactInMemory(self.clientChannel, self.serverChannel)
        (self.clientChannel.eventLoop as! EmbeddedEventLoop).run()
        XCTAssertThrowsError(try requestPromise.futureResult.wait()) { error in
            XCTAssertTrue(error is NIOHTTP2Errors.StreamClosed)
        }

        // Assert that the user-provided handler received the
        // HTTP1 parts corresponding to the H2 message sent
        XCTAssertEqual(2, serverRecorder.receivedParts.count)
        if case .some(.head(let head)) = serverRecorder.receivedParts.first {
            XCTAssertEqual(1, head.headers["host"].count)
            XCTAssertEqual("localhost", head.headers["host"].first)
            XCTAssertEqual(.GET, head.method)
            XCTAssertEqual("/testH2toHTTP1", head.uri)
        } else {
            XCTFail("Expected head")
        }
        if case .some(.end(_)) = serverRecorder.receivedParts.last {
        } else {
            XCTFail("Expected end")
        }
        self.clientChannel.assertNoFramesReceived()
        self.serverChannel.assertNoFramesReceived()

        XCTAssertNoThrow(try self.clientChannel.finish())
        XCTAssertNoThrow(try self.serverChannel.finish())
    }

    func testNegotiatedHTTP1BasicPipelineCommunicates() throws {
        final class ErrorHandler: ChannelInboundHandler {
            typealias InboundIn = Never

            func errorCaught(context: ChannelHandlerContext, error: Error) {
                context.close(promise: nil)
            }
        }
        let serverRecorder = HTTP1ServerRequestRecorderHandler()
        XCTAssertNoThrow(try self.clientChannel.pipeline.addHTTPClientHandlers().wait())
        
        XCTAssertNoThrow(try self.serverChannel.configureCommonHTTPServerPipeline(h2ConnectionChannelConfigurator: { $0.pipeline.addHandler(ErrorHandler()) }) { channel in
            return channel.pipeline.addHandler(serverRecorder)
        }.wait())

        // Let's pretent the TLS handler did protocol negotiation for us
        self.serverChannel.pipeline.fireUserInboundEventTriggered (TLSUserEvent.handshakeCompleted(negotiatedProtocol: "http/1.1"))

        // Let's try sending an http/1.1 request.
        let requestPromise = self.clientChannel.eventLoop.makePromise(of: Void.self)

        XCTAssertNoThrow(try self.clientChannel.writeOutbound(HTTPClientRequestPart.head(HTTPRequestHead(version: .init(major: 1, minor: 1), method: .GET, uri: "/testHTTP1"))))
        self.clientChannel.writeAndFlush(HTTPClientRequestPart.end(nil),
                                         promise: requestPromise)
        XCTAssertNoThrow(try requestPromise.futureResult.wait())

        self.interactInMemory(self.clientChannel, self.serverChannel)
        
        // Assert that the user-provided handler received the
        // HTTP1 parts corresponding to the H2 message sent
        XCTAssertEqual(2, serverRecorder.receivedParts.count)
        if case .some(.head(let head)) = serverRecorder.receivedParts.first {
            XCTAssertEqual(.GET, head.method)
            XCTAssertEqual("/testHTTP1", head.uri)
        } else {
            XCTFail("Expected head")
        }
        if case .some(.end(_)) = serverRecorder.receivedParts.last {
        } else {
            XCTFail("Expected end")
        }
        self.clientChannel.assertNoFramesReceived()
        self.serverChannel.assertNoFramesReceived()

        XCTAssertNoThrow(try self.clientChannel.finish())
        XCTAssertNoThrow(try self.serverChannel.finish())
    }
}<|MERGE_RESOLUTION|>--- conflicted
+++ resolved
@@ -71,10 +71,7 @@
         (self.clientChannel.eventLoop as! EmbeddedEventLoop).run()
         self.interactInMemory(self.clientChannel, self.serverChannel)
         (self.clientChannel.eventLoop as! EmbeddedEventLoop).run()
-<<<<<<< HEAD
-
-=======
->>>>>>> 798c19b8
+
         XCTAssertThrowsError(try requestPromise.futureResult.wait()) { error in
             XCTAssertTrue(error is NIOHTTP2Errors.StreamClosed)
         }
