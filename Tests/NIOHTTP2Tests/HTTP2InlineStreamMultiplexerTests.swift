//===----------------------------------------------------------------------===//
//
// This source file is part of the SwiftNIO open source project
//
// Copyright (c) 2017-2023 Apple Inc. and the SwiftNIO project authors
// Licensed under Apache License v2.0
//
// See LICENSE.txt for license information
// See CONTRIBUTORS.txt for the list of SwiftNIO project authors
//
// SPDX-License-Identifier: Apache-2.0
//
//===----------------------------------------------------------------------===//

import XCTest
import Atomics
import NIOConcurrencyHelpers
import NIOCore
import NIOEmbedded
import NIOHTTP1
@testable import NIOHPACK       // for HPACKHeaders initializers
@testable import NIOHTTP2

private extension Channel {
    /// Adds a simple no-op ``HTTP2StreamMultiplexer`` to the pipeline.
    func addNoOpInlineMultiplexer(mode: NIOHTTP2Handler.ParserMode, eventLoop: EventLoop) {
        XCTAssertNoThrow(try self.pipeline.addHandler(NIOHTTP2Handler(mode: mode, eventLoop: eventLoop, inboundStreamInitializer: { channel in
            self.eventLoop.makeSucceededFuture(())
        })).wait())
    }
}

private struct MyError: Error { }

typealias IODataWriteRecorder = WriteRecorder<IOData>

extension IODataWriteRecorder {
    func drainConnectionSetupWrites(mode: NIOHTTP2Handler.ParserMode = .server) throws {
        var frameDecoder = HTTP2FrameDecoder(allocator: ByteBufferAllocator(), expectClientMagic: mode == .client)

        while self.flushedWrites.count > 0 {
            let write = self.flushedWrites.removeFirst()
            guard case .byteBuffer(let buffer) = write else {
                preconditionFailure("Unexpected write type.")
            }
            frameDecoder.append(bytes: buffer)
        }

        // settings
        guard case .settings = try frameDecoder.nextFrame()!.0.payload else {
            XCTFail("Failed to decode expected settings.")
            return
        }

        if mode == .server {
            // settings ACK
            guard case .settings = try frameDecoder.nextFrame()!.0.payload else {
                XCTFail("Failed to decode expected settings ACK.")
                return
            }
        }
    }
}

extension HPACKHeaders {
    static let basicRequestHeaders = HPACKHeaders(headers: [.init(name: ":path", value: "/"), .init(name: ":method", value: "GET"), .init(name: ":scheme", value: "HTTP/2.0")])
    static let basicResponseHeaders = HPACKHeaders(headers: [.init(name: ":status", value: "200")])
}

final class HTTP2InlineStreamMultiplexerTests: XCTestCase {
    var channel: EmbeddedChannel!
    let allocator = ByteBufferAllocator()

    override func setUp() {
        self.channel = EmbeddedChannel()
    }

    override func tearDown() {
        self.channel = nil
    }

    func connectionSetup(mode: NIOHTTP2Handler.ParserMode = .server) throws {
        var frameEncoder = HTTP2FrameEncoder(allocator: channel.allocator)
        var buffer = channel.allocator.buffer(capacity: 1024)

        self.channel.pipeline.connect(to: try .init(unixDomainSocketPath: "/no/such/path"), promise: nil)

        // We'll receive the preamble from the peer, which is normal.
        let newSettings: HTTP2Settings = []
        let settings = HTTP2Frame(streamID: 0, payload: .settings(.settings(newSettings)))

        if mode == .server {
            buffer.writeString("PRI * HTTP/2.0\r\n\r\nSM\r\n\r\n")
        }
        XCTAssertNil(try frameEncoder.encode(frame: settings, to: &buffer))
        XCTAssertNil(try frameEncoder.encode(frame: HTTP2Frame(streamID: 0, payload: .settings(.ack)), to: &buffer))
        try channel.writeInbound(buffer)

        // receive settings
        guard case .settings = try self.channel.assertReceivedFrame().payload else {
            preconditionFailure()
        }
        // receive settings ack
        guard case .settings = try self.channel.assertReceivedFrame().payload else {
            preconditionFailure()
        }
    }

    // a ChannelInboundHandler which executes the provided closure on channelRead
    class TestHookHandler: ChannelInboundHandler {
        typealias InboundIn = HTTP2Frame.FramePayload
        typealias OutboundOut = HTTP2Frame.FramePayload

        let channelReadHook: (ChannelHandlerContext, HTTP2Frame.FramePayload) -> ()

        init(channelReadHook: @escaping (ChannelHandlerContext, HTTP2Frame.FramePayload) -> Void) {
            self.channelReadHook = channelReadHook
        }

        func channelRead(context: ChannelHandlerContext, data: NIOAny) {
            let payload = self.unwrapInboundIn(data)
            self.channelReadHook(context, payload)
        }
    }

    func testMultiplexerIgnoresFramesOnStream0() throws {
        self.channel.addNoOpInlineMultiplexer(mode: .server, eventLoop: self.channel.eventLoop)
        XCTAssertNoThrow(try connectionSetup())

        let simplePingFrame = HTTP2Frame(streamID: .rootStream, payload: .ping(HTTP2PingData(withInteger: 5), ack: false))
        XCTAssertNoThrow(try self.channel.writeInbound(simplePingFrame.encode()))
        XCTAssertNoThrow(try self.channel.assertReceivedFrame().assertFrameMatches(this: simplePingFrame))

        XCTAssertNoThrow(try self.channel.finish())
    }

    func testHeadersFramesCreateNewChannels() throws {
        let channelCount = ManagedAtomic<Int>(0)
        let http2Handler = NIOHTTP2Handler(mode: .server, eventLoop: self.channel.eventLoop, inboundStreamInitializer: { channel in
            channelCount.wrappingIncrement(ordering: .sequentiallyConsistent)
            return channel.close()
        })

        XCTAssertNoThrow(try self.channel.pipeline.addHandler(http2Handler).wait())
        XCTAssertNoThrow(try connectionSetup())

        // Let's send a bunch of headers frames.
        for streamID in stride(from: 1, to: 100, by: 2) {
            let frame = HTTP2Frame(streamID: HTTP2StreamID(streamID), payload: HTTP2Frame.FramePayload.headers(.init(headers: .basicRequestHeaders)))
            XCTAssertNoThrow(try self.channel.writeInbound(frame.encode()))
        }

        XCTAssertEqual(channelCount.load(ordering: .sequentiallyConsistent), 50)
        XCTAssertNoThrow(try self.channel.finish())
    }

    func testChannelsCloseThemselvesWhenToldTo() throws {
        let completedChannelCount = ManagedAtomic<Int>(0)
        let http2Handler = NIOHTTP2Handler(mode: .server, eventLoop: self.channel.eventLoop, inboundStreamInitializer: { channel in
            channel.closeFuture.whenSuccess { completedChannelCount.wrappingIncrement(ordering: .sequentiallyConsistent) }
            return channel.pipeline.addHandler(TestHookHandler { context, payload in
                guard case .headers(let requestHeaders) = payload else {
                    preconditionFailure("Expected request headers.")
                }
                XCTAssertEqual(requestHeaders.headers, .basicRequestHeaders)

                let headers = HTTP2Frame.FramePayload.headers(.init(headers: .basicResponseHeaders, endStream: true))
                context.writeAndFlush(NIOAny(headers), promise: nil)
            })
        })
        XCTAssertNoThrow(try self.channel.pipeline.addHandler(http2Handler).wait())
        XCTAssertNoThrow(try connectionSetup())

        // Let's send a bunch of headers frames with endStream on them. This should open some streams.
        let headers = HTTP2Frame.FramePayload.headers(.init(headers: .basicRequestHeaders, endStream: true))
        let streamIDs = stride(from: 1, to: 100, by: 2).map { HTTP2StreamID($0) }
        for streamID in streamIDs {
            XCTAssertNoThrow(try self.channel.writeInbound(HTTP2Frame(streamID: streamID, payload: headers).encode()))
        }
        XCTAssertEqual(completedChannelCount.load(ordering: .sequentiallyConsistent), 0)

        (self.channel.eventLoop as! EmbeddedEventLoop).run()

        // At this stage all the promises should be completed.
        XCTAssertEqual(completedChannelCount.load(ordering: .sequentiallyConsistent), 50)
        XCTAssertNoThrow(try self.channel.finish())
    }

    func testChannelsCloseAfterResetStreamFrameFirstThenEvent() throws {
        let closeError = NIOLockedValueBox<Error?>(nil)

        XCTAssertNoThrow(try self.channel.connect(to: SocketAddress(unixDomainSocketPath: "/whatever"), promise: nil))

        // First, set up the frames we want to send/receive.
        let streamID = HTTP2StreamID(1)
        let frame = HTTP2Frame(streamID: streamID, payload: .headers(.init(headers: .basicRequestHeaders, endStream: true)))
        let rstStreamFrame = HTTP2Frame(streamID: streamID, payload: .rstStream(.cancel))

        let http2Handler = NIOHTTP2Handler(mode: .server, eventLoop: self.channel.eventLoop, inboundStreamInitializer: { channel in
            closeError.withLockedValue { closeError in
                XCTAssertNil(closeError)
            }
            channel.closeFuture.whenFailure { failureError in
                closeError.withLockedValue { closeError in
                    closeError = failureError
                }
            }
            return channel.pipeline.addHandler(FramePayloadExpecter(expectedPayload: [frame.payload, rstStreamFrame.payload]))
        })
        XCTAssertNoThrow(try self.channel.pipeline.addHandler(http2Handler).wait())
        XCTAssertNoThrow(try connectionSetup())

        // Let's open the stream up.
        XCTAssertNoThrow(try self.channel.writeInbound(frame.encode()))
        closeError.withLockedValue { closeError in
            XCTAssertNil(closeError)
        }

        // Now we can send a RST_STREAM frame.
        XCTAssertNoThrow(try self.channel.writeInbound(rstStreamFrame.encode()))

        (self.channel.eventLoop as! EmbeddedEventLoop).run()

        // At this stage the stream should be closed with the appropriate error code.
        closeError.withLockedValue { error in
            XCTAssertEqual(error as? NIOHTTP2Errors.StreamClosed,
                           NIOHTTP2Errors.streamClosed(streamID: streamID, errorCode: .cancel))
        }
        XCTAssertNoThrow(try self.channel.finish())
    }

    func testChannelsCloseAfterGoawayFrameFirstThenEvent() throws {
        // First, set up the frames we want to send/receive.
        let streamID = HTTP2StreamID(1)
        let frame = HTTP2Frame(streamID: streamID, payload: .headers(.init(headers: .basicRequestHeaders, endStream: true)))
        let goAwayFrame = HTTP2Frame(streamID: .rootStream, payload: .goAway(lastStreamID: .rootStream, errorCode: .http11Required, opaqueData: nil))

        let http2Handler = NIOHTTP2Handler(mode: .client, eventLoop: self.channel.eventLoop, inboundStreamInitializer: { channel in
            XCTFail()
            return channel.eventLoop.makeSucceededVoidFuture()
        })
        XCTAssertNoThrow(try self.channel.pipeline.addHandler(http2Handler).wait())
        XCTAssertNoThrow(try connectionSetup(mode: .client))

        // Let's open the stream up.
        let multiplexer = try http2Handler.multiplexer.wait()
        let streamFuture = multiplexer.createStreamChannel { channel in
            return channel.eventLoop.makeSucceededVoidFuture()
        }

        (self.channel.eventLoop as! EmbeddedEventLoop).run()

        let stream = try streamFuture.wait()

        stream.writeAndFlush(frame.payload, promise: nil)

        // Now we can send a GOAWAY frame. This will close the stream.
        XCTAssertNoThrow(try self.channel.writeInbound(goAwayFrame.encode()))

        (self.channel.eventLoop as! EmbeddedEventLoop).run()

        XCTAssertThrowsError(try stream.closeFuture.wait()) { closeError in
            XCTAssertEqual(closeError as? NIOHTTP2Errors.StreamClosed,
                           NIOHTTP2Errors.streamClosed(streamID: streamID, errorCode: .cancel))
        }
        // At this stage the stream should be closed with the appropriate manufactured error code.
        XCTAssertNoThrow(try self.channel.finish())
    }

    func testClosingIdleChannels() throws {
        let frameReceiver = IODataWriteRecorder()
        let http2Handler = NIOHTTP2Handler(mode: .server, eventLoop: self.channel.eventLoop, inboundStreamInitializer: { channel in
            return channel.close()
        })
        XCTAssertNoThrow(try self.channel.pipeline.addHandler(frameReceiver).wait())
        XCTAssertNoThrow(try self.channel.pipeline.addHandler(http2Handler).wait())
        XCTAssertNoThrow(try connectionSetup())
        try frameReceiver.drainConnectionSetupWrites()

        // Let's send a bunch of headers frames. These will all be answered by RST_STREAM frames.
        let streamIDs = stride(from: 1, to: 100, by: 2).map { HTTP2StreamID($0) }
        for streamID in streamIDs {
            let frame = HTTP2Frame(streamID: streamID, payload: .headers(.init(headers: .basicRequestHeaders)))
            XCTAssertNoThrow(try self.channel.writeInbound(frame.encode()))
        }

        let expectedFrames = streamIDs.map { HTTP2Frame(streamID: $0, payload: .rstStream(.cancel)) }
        XCTAssertEqual(expectedFrames.count, frameReceiver.flushedWrites.count)

        var frameDecoder = HTTP2FrameDecoder(allocator: channel.allocator, expectClientMagic: false)
        for (idx, expectedFrame) in expectedFrames.enumerated() {
            if case .byteBuffer(let flushedWriteBuffer) = frameReceiver.flushedWrites[idx] {
                frameDecoder.append(bytes: flushedWriteBuffer)
            }
            let (actualFrame, _) = try frameDecoder.nextFrame()!
            expectedFrame.assertFrameMatches(this: actualFrame)
        }
        XCTAssertNoThrow(try self.channel.finish())
    }

    func testClosingActiveChannels() throws {
        let frameReceiver = IODataWriteRecorder()
        let channelPromise: EventLoopPromise<Channel> = self.channel.eventLoop.makePromise()
        let http2Handler = NIOHTTP2Handler(
            mode: .server, 
            eventLoop: self.channel.eventLoop,
            inboundStreamInitializer: { channel in
                channelPromise.succeed(channel)
                return channel.eventLoop.makeSucceededVoidFuture()
            }
        )
        XCTAssertNoThrow(try self.channel.pipeline.addHandler(frameReceiver).wait())
        XCTAssertNoThrow(try self.channel.pipeline.addHandler(http2Handler).wait())
        XCTAssertNoThrow(try connectionSetup())
        try frameReceiver.drainConnectionSetupWrites()

        XCTAssertNoThrow(try self.channel.connect(to: SocketAddress(unixDomainSocketPath: "/whatever"), promise: nil))

        // Let's send a headers frame to open the stream.
        let streamID = HTTP2StreamID(1)
        let frame = HTTP2Frame(streamID: streamID, payload: .headers(.init(headers: .basicRequestHeaders)))
        XCTAssertNoThrow(try self.channel.writeInbound(frame.encode()))

        // The channel should now be active.
        let childChannel = try channelPromise.futureResult.wait()
        XCTAssertTrue(childChannel.isActive)

        // Now we close it. This triggers a RST_STREAM frame.
        childChannel.close(promise: nil)
        XCTAssertEqual(frameReceiver.flushedWrites.count, 1)
        var frameDecoder = HTTP2FrameDecoder(allocator: channel.allocator, expectClientMagic: false)
        if case .byteBuffer(let flushedWriteBuffer) = frameReceiver.flushedWrites[0] {
            frameDecoder.append(bytes: flushedWriteBuffer)
        }
        let (flushedFrame, _) = try frameDecoder.nextFrame()!
        flushedFrame.assertRstStreamFrame(streamID: streamID, errorCode: .cancel)

        XCTAssertNoThrow(try self.channel.finish())
    }

    func testClosePromiseIsSatisfied() throws {
        let frameReceiver = IODataWriteRecorder()
        let channelPromise: EventLoopPromise<Channel> = self.channel.eventLoop.makePromise()
        let http2Handler = NIOHTTP2Handler(
            mode: .server, 
            eventLoop: self.channel.eventLoop,
            inboundStreamInitializer: { channel in
                channelPromise.succeed(channel)
                return channel.eventLoop.makeSucceededVoidFuture()
            }
        )
        XCTAssertNoThrow(try self.channel.pipeline.addHandler(frameReceiver).wait())
        XCTAssertNoThrow(try self.channel.pipeline.addHandler(http2Handler).wait())
        XCTAssertNoThrow(try connectionSetup())
        try frameReceiver.drainConnectionSetupWrites()

        XCTAssertNoThrow(try self.channel.connect(to: SocketAddress(unixDomainSocketPath: "/whatever"), promise: nil))

        // Let's send a headers frame to open the stream.
        let streamID = HTTP2StreamID(1)
        let frame = HTTP2Frame(streamID: streamID, payload: .headers(.init(headers: .basicRequestHeaders)))
        XCTAssertNoThrow(try self.channel.writeInbound(frame.encode()))

        // The channel should now be active.
        let childChannel = try channelPromise.futureResult.wait()
        XCTAssertTrue(childChannel.isActive)

        // Now we close it. This triggers a RST_STREAM frame. The channel will not be closed at this time.
        let closed = ManagedAtomic<Bool>(false)
        childChannel.close().whenComplete { _ in closed.store(true, ordering: .sequentiallyConsistent) }
        XCTAssertEqual(frameReceiver.flushedWrites.count, 1)
        var frameDecoder = HTTP2FrameDecoder(allocator: channel.allocator, expectClientMagic: false)
        if case .byteBuffer(let flushedWriteBuffer) = frameReceiver.flushedWrites[0] {
            frameDecoder.append(bytes: flushedWriteBuffer)
        }
        let (flushedFrame, _) = try frameDecoder.nextFrame()!
        flushedFrame.assertRstStreamFrame(streamID: streamID, errorCode: .cancel)
        XCTAssertTrue(closed.load(ordering: .sequentiallyConsistent))
    }

    func testMultipleClosePromisesAreSatisfied() throws {
        let frameReceiver = IODataWriteRecorder()
        let channelPromise: EventLoopPromise<Channel> = self.channel.eventLoop.makePromise()
        let http2Handler = NIOHTTP2Handler(
            mode: .server, 
            eventLoop: self.channel.eventLoop,
            inboundStreamInitializer: { channel in
                channelPromise.succeed(channel)
                return channel.eventLoop.makeSucceededVoidFuture()
            }
        )
        XCTAssertNoThrow(try self.channel.pipeline.addHandler(frameReceiver).wait())
        XCTAssertNoThrow(try self.channel.pipeline.addHandler(http2Handler).wait())
        XCTAssertNoThrow(try connectionSetup())
        try frameReceiver.drainConnectionSetupWrites()

        // Let's send a headers frame to open the stream.
        let streamID = HTTP2StreamID(1)
        let frame = HTTP2Frame(streamID: streamID, payload: .headers(.init(headers: .basicRequestHeaders)))
        XCTAssertNoThrow(try self.channel.writeInbound(frame.encode()))

        // The channel should now be active.
        let childChannel = try channelPromise.futureResult.wait()
        XCTAssertTrue(childChannel.isActive)

        // Now we close it several times. This triggers one RST_STREAM frame. The channel will not be closed at this time.
        let firstClosed = ManagedAtomic<Bool>(false)
        let secondClosed = ManagedAtomic<Bool>(false)
        let thirdClosed = ManagedAtomic<Bool>(false)
        childChannel.close().whenComplete { _ in
            XCTAssertFalse(firstClosed.load(ordering: .sequentiallyConsistent))
            XCTAssertFalse(secondClosed.load(ordering: .sequentiallyConsistent))
            XCTAssertFalse(thirdClosed.load(ordering: .sequentiallyConsistent))
            firstClosed.store(true, ordering: .sequentiallyConsistent)
        }
        childChannel.close().whenComplete { _ in
            XCTAssertTrue(firstClosed.load(ordering: .sequentiallyConsistent))
            XCTAssertFalse(secondClosed.load(ordering: .sequentiallyConsistent))
            XCTAssertFalse(thirdClosed.load(ordering: .sequentiallyConsistent))
            secondClosed.store(true, ordering: .sequentiallyConsistent)
        }
        childChannel.close().whenComplete { _ in
            XCTAssertTrue(firstClosed.load(ordering: .sequentiallyConsistent))
            XCTAssertTrue(secondClosed.load(ordering: .sequentiallyConsistent))
            XCTAssertFalse(thirdClosed.load(ordering: .sequentiallyConsistent))
            thirdClosed.store(true, ordering: .sequentiallyConsistent)
        }
        XCTAssertEqual(frameReceiver.flushedWrites.count, 1)
        var frameDecoder = HTTP2FrameDecoder(allocator: channel.allocator, expectClientMagic: false)
        if case .byteBuffer(let flushedWriteBuffer) = frameReceiver.flushedWrites[0] {
            frameDecoder.append(bytes: flushedWriteBuffer)
        }
        let (flushedFrame, _) = try frameDecoder.nextFrame()!
        flushedFrame.assertRstStreamFrame(streamID: streamID, errorCode: .cancel)
        XCTAssertTrue(thirdClosed.load(ordering: .sequentiallyConsistent))

        XCTAssertNoThrow(try self.channel.finish())
    }

    func testClosePromiseFailsWithError() throws {
        let frameReceiver = IODataWriteRecorder()
        let channelPromise: EventLoopPromise<Channel> = self.channel.eventLoop.makePromise()
        let http2Handler = NIOHTTP2Handler(
            mode: .server, 
            eventLoop: self.channel.eventLoop,
            inboundStreamInitializer: { channel in
                channelPromise.succeed(channel)
                return channel.eventLoop.makeSucceededVoidFuture()
            }
        )
        XCTAssertNoThrow(try self.channel.pipeline.addHandler(frameReceiver).wait())
        XCTAssertNoThrow(try self.channel.pipeline.addHandler(http2Handler).wait())
        XCTAssertNoThrow(try connectionSetup())
        try frameReceiver.drainConnectionSetupWrites()

        // Let's send a headers frame to open the stream.
        let streamID = HTTP2StreamID(1)
        let frame = HTTP2Frame(streamID: streamID, payload: .headers(.init(headers: .basicRequestHeaders)))
        XCTAssertNoThrow(try self.channel.writeInbound(frame.encode()))

        // The channel should now be active.
        let childChannel = try channelPromise.futureResult.wait()
        XCTAssertTrue(childChannel.isActive)

        // Now we close it. This triggers a RST_STREAM frame. The channel will not be closed at this time.
        let closeError = NIOLockedValueBox<Error?>(nil)
        childChannel.close().whenFailure { error in
            closeError.withLockedValue { closeError in
                closeError = error
            }
        }
        XCTAssertEqual(frameReceiver.flushedWrites.count, 1)
        var frameDecoder = HTTP2FrameDecoder(allocator: channel.allocator, expectClientMagic: false)
        if case .byteBuffer(let flushedWriteBuffer) = frameReceiver.flushedWrites[0] {
            frameDecoder.append(bytes: flushedWriteBuffer)
        }
        let (flushedFrame, _) = try frameDecoder.nextFrame()!
        flushedFrame.assertRstStreamFrame(streamID: streamID, errorCode: .cancel)
        closeError.withLockedValue { closeError in
            XCTAssertEqual(closeError as? NIOHTTP2Errors.StreamClosed, NIOHTTP2Errors.streamClosed(streamID: streamID, errorCode: .cancel))
        }

        XCTAssertNoThrow(try self.channel.finish())
    }

    func testFramesAreNotDeliveredUntilStreamIsSetUp() throws {
        let channelPromise: EventLoopPromise<Channel> = self.channel.eventLoop.makePromise()
        let setupCompletePromise: EventLoopPromise<Void> = self.channel.eventLoop.makePromise()
        let http2Handler = NIOHTTP2Handler(mode: .server, eventLoop: self.channel.eventLoop, inboundStreamInitializer: { channel in
            channelPromise.succeed(channel)
            return channel.pipeline.addHandler(InboundFramePayloadRecorder()).flatMap {
                setupCompletePromise.futureResult
            }
        })
        XCTAssertNoThrow(try self.channel.pipeline.addHandler(http2Handler).wait())
        XCTAssertNoThrow(try connectionSetup())

        // Let's send a headers frame to open the stream.
        let streamID = HTTP2StreamID(1)
        let frame = HTTP2Frame(streamID: streamID, payload: .headers(.init(headers: .basicRequestHeaders)))
        XCTAssertNoThrow(try self.channel.writeInbound(frame.encode()))

        // The channel should now be available, but no frames should have been received on either the parent or child channel.
        let childChannel = try channelPromise.futureResult.wait()
        let frameRecorder = try childChannel.pipeline.handler(type: InboundFramePayloadRecorder.self).wait()
        self.channel.assertNoFramesReceived()
        XCTAssertEqual(frameRecorder.receivedFrames.count, 0)

        // Send a few data frames for this stream, which should also not go through.
        let dataFrame = HTTP2Frame(streamID: streamID, payload: .data(.init(data: .byteBuffer(ByteBuffer(string: "Hello, world!")))))
        for _ in 0..<5 {
            XCTAssertNoThrow(try self.channel.writeInbound(dataFrame.encode()))
        }
        self.channel.assertNoFramesReceived()
        XCTAssertEqual(frameRecorder.receivedFrames.count, 0)

        // Use a PING frame to check that the channel is still functioning.
        let ping = HTTP2Frame(streamID: .rootStream, payload: .ping(HTTP2PingData(withInteger: 5), ack: false))
        XCTAssertNoThrow(try self.channel.writeInbound(ping.encode()))
        try self.channel.assertReceivedFrame().assertPingFrameMatches(this: ping)
        self.channel.assertNoFramesReceived()
        XCTAssertEqual(frameRecorder.receivedFrames.count, 0)

        // Ok, complete the setup promise. This should trigger all the frames to be delivered.
        setupCompletePromise.succeed(())
        self.channel.assertNoFramesReceived()
        XCTAssertEqual(frameRecorder.receivedFrames.count, 6)
        frameRecorder.receivedFrames[0].assertHeadersFramePayloadMatches(this: frame.payload)
        for idx in 1...5 {
            frameRecorder.receivedFrames[idx].assertDataFramePayloadMatches(this: dataFrame.payload)
        }

        XCTAssertNoThrow(try self.channel.finish())
    }

    func testFramesAreNotDeliveredIfSetUpFails() throws {
        let writeRecorder = IODataWriteRecorder()
        let channelPromise: EventLoopPromise<Channel> = self.channel.eventLoop.makePromise()
        let setupCompletePromise: EventLoopPromise<Void> = self.channel.eventLoop.makePromise()
        let http2Handler = NIOHTTP2Handler(mode: .server, eventLoop: self.channel.eventLoop, inboundStreamInitializer: { channel in
            channelPromise.succeed(channel)
            return channel.pipeline.addHandler(InboundFramePayloadRecorder()).flatMap {
                setupCompletePromise.futureResult
            }
        })
        XCTAssertNoThrow(try self.channel.pipeline.addHandler(writeRecorder).wait())
        XCTAssertNoThrow(try self.channel.pipeline.addHandler(http2Handler).wait())
        XCTAssertNoThrow(try connectionSetup())
        try writeRecorder.drainConnectionSetupWrites()

        // Let's send a headers frame to open the stream, along with some DATA frames.
        let streamID = HTTP2StreamID(1)
        let frame = HTTP2Frame(streamID: streamID, payload: .headers(.init(headers: .basicRequestHeaders)))
        XCTAssertNoThrow(try self.channel.writeInbound(frame.encode()))

        let dataFrame = try HTTP2Frame(streamID: streamID, payload: .data(.init(data: .byteBuffer(ByteBuffer(string: "Hello, world!"))))).encode()
        for _ in 0..<5 {
            XCTAssertNoThrow(try self.channel.writeInbound(dataFrame))
        }

        // The channel should now be available, but no frames should have been received on either the parent or child channel.
        let childChannel = try channelPromise.futureResult.wait()
        let frameRecorder = try childChannel.pipeline.handler(type: InboundFramePayloadRecorder.self).wait()
        self.channel.assertNoFramesReceived()
        XCTAssertEqual(frameRecorder.receivedFrames.count, 0)

        // Ok, fail the setup promise. This should deliver a RST_STREAM frame, but not yet close the channel.
        // The channel should, however, be inactive.
        let channelClosed = ManagedAtomic<Bool>(false)
        childChannel.closeFuture.whenComplete { _ in channelClosed.store(true, ordering: .sequentiallyConsistent) }
        XCTAssertEqual(writeRecorder.flushedWrites.count, 0)
        XCTAssertFalse(channelClosed.load(ordering: .sequentiallyConsistent))

        setupCompletePromise.fail(MyError())
        self.channel.assertNoFramesReceived()
        XCTAssertEqual(frameRecorder.receivedFrames.count, 0)
        XCTAssertFalse(childChannel.isActive)
        XCTAssertEqual(writeRecorder.flushedWrites.count, 1)
        var frameDecoder = HTTP2FrameDecoder(allocator: channel.allocator, expectClientMagic: false)
        if case .byteBuffer(let flushedWriteBuffer) = writeRecorder.flushedWrites[0] {
            frameDecoder.append(bytes: flushedWriteBuffer)
        }
        let (flushedFrame, _) = try frameDecoder.nextFrame()!
        flushedFrame.assertRstStreamFrame(streamID: streamID, errorCode: .cancel)

        // Even delivering a new DATA frame should do nothing.
        XCTAssertNoThrow(try self.channel.writeInbound(dataFrame))
        XCTAssertEqual(frameRecorder.receivedFrames.count, 0)

        XCTAssertEqual(frameRecorder.receivedFrames.count, 0)
        XCTAssertFalse(childChannel.isActive)
        XCTAssertEqual(writeRecorder.flushedWrites.count, 1)
        XCTAssertFalse(channelClosed.load(ordering: .sequentiallyConsistent))

        (childChannel.eventLoop as! EmbeddedEventLoop).run()
        XCTAssertTrue(channelClosed.load(ordering: .sequentiallyConsistent))

        XCTAssertNoThrow(try self.channel.finish())
    }

    func testFlushingOneChannelDoesntFlushThemAll() async throws {
        let writeTracker = IODataWriteRecorder()
<<<<<<< HEAD
        let (channelsStream, channelsContinuation) = AsyncStream.makeStream(of: Channel.self)
        let http2Handler = NIOHTTP2Handler(mode: .server, eventLoop: self.channel.eventLoop) { channel in
            channelsContinuation.yield(channel)
            return channel.eventLoop.makeSucceededFuture(())
        }
=======
        let channels = NIOLockedValueBox<[Channel]>([])
        let http2Handler = NIOHTTP2Handler(
            mode: .server,
            eventLoop: self.channel.eventLoop,
            inboundStreamInitializer: { channel in
                channels.withLockedValue { channels in
                    channels.append(channel)
                }
                return channel.eventLoop.makeSucceededVoidFuture()
            }
        )
>>>>>>> 82753147
        XCTAssertNoThrow(try self.channel.pipeline.addHandler(writeTracker).wait())
        XCTAssertNoThrow(try self.channel.pipeline.addHandler(http2Handler).wait())
        XCTAssertNoThrow(try connectionSetup())
        try writeTracker.drainConnectionSetupWrites()

        // Let's open two streams.
        let firstStreamID = HTTP2StreamID(1)
        let secondStreamID = HTTP2StreamID(3)
        for streamID in [firstStreamID, secondStreamID] {
            let frame = HTTP2Frame(streamID: streamID, payload: .headers(.init(headers: .basicRequestHeaders, endStream: true)))
            XCTAssertNoThrow(try self.channel.writeInbound(frame.encode()))
        }

        var streamChannelIterator = channelsStream.makeAsyncIterator()
        let firstStreamChannel = await streamChannelIterator.next()!
        let secondStreamChannel = await streamChannelIterator.next()!

        // We will now write a headers frame to each channel. Neither frame should be written to the connection. To verify this
        // we will flush the parent channel.
        for channel in [firstStreamChannel, secondStreamChannel] {
            let frame = HTTP2Frame.FramePayload.headers(.init(headers: .basicResponseHeaders))
            channel.write(frame, promise: nil)
        }
        self.channel.flush()
        XCTAssertEqual(writeTracker.flushedWrites.count, 0)

        // Now we're going to flush only the first child channel. This should cause one flushed write.
        firstStreamChannel.flush()
        XCTAssertEqual(writeTracker.flushedWrites.count, 1)

        // Now the other.
        secondStreamChannel.flush()
        XCTAssertEqual(writeTracker.flushedWrites.count, 2)

        XCTAssertNoThrow(try self.channel.finish())
    }

    func testUnflushedWritesFailOnError() throws {
<<<<<<< HEAD
        let childChannelPromise = self.channel.eventLoop.makePromise(of: Channel.self)
        let http2Handler = NIOHTTP2Handler(mode: .server, eventLoop: self.channel.eventLoop) { channel in
            childChannelPromise.succeed(channel)
=======
        let childChannel = NIOLockedValueBox<Channel?>(nil)
        let http2Handler = NIOHTTP2Handler(mode: .server, eventLoop: self.channel.eventLoop, inboundStreamInitializer: { channel in
            childChannel.withLockedValue { childChannel in
                childChannel = channel
            }
>>>>>>> 82753147
            return channel.eventLoop.makeSucceededVoidFuture()
        })
        XCTAssertNoThrow(try self.channel.pipeline.addHandler(http2Handler).wait())
        XCTAssertNoThrow(try connectionSetup())

        // Let's open a stream.
        let streamID = HTTP2StreamID(1)
        let frame = HTTP2Frame(streamID: streamID, payload: .headers(.init(headers: .basicRequestHeaders, endStream: true)))
        XCTAssertNoThrow(try self.channel.writeInbound(frame.encode()))
        XCTAssertNotNil(channel)
        let childChannel = try childChannelPromise.futureResult.wait()

        // We will now write a headers frame to the channel, but don't flush it.
        let writeError = NIOLockedValueBox<Error?>(nil)
        let responseFrame = HTTP2Frame.FramePayload.headers(.init(headers: .basicResponseHeaders))
        childChannel.write(responseFrame).whenFailure { error in
            writeError.withLockedValue { writeError in
                writeError = error
            }
        }
        writeError.withLockedValue { writeError in
            XCTAssertNil(writeError)
        }

        // write a reset stream frame to close stream
        let resetFrame = HTTP2Frame(streamID: streamID, payload: .rstStream(.cancel))
        XCTAssertNoThrow(try self.channel.writeInbound(resetFrame.encode()))

        writeError.withLockedValue { writeError in
            XCTAssertNotNil(writeError)
        }

        XCTAssertNoThrow(try self.channel.finish())
    }

    func testWritesFailOnClosedStreamChannels() throws {
<<<<<<< HEAD
        let childChannelPromise = self.channel.eventLoop.makePromise(of: Channel.self)
        let http2Handler = NIOHTTP2Handler(mode: .server, eventLoop: self.channel.eventLoop) { channel in
            childChannelPromise.succeed(channel)
=======
        let childChannel = NIOLockedValueBox<Channel?>(nil)
        let http2Handler = NIOHTTP2Handler(mode: .server, eventLoop: self.channel.eventLoop, inboundStreamInitializer: { channel in
            childChannel.withLockedValue { childChannel in
                childChannel = channel
            }
>>>>>>> 82753147
            return channel.pipeline.addHandler(TestHookHandler { context, payload in
                guard case .headers(let requestHeaders) = payload else {
                    preconditionFailure("Expected request headers.")
                }
                XCTAssertEqual(requestHeaders.headers, .basicRequestHeaders)

                let headers = HTTP2Frame.FramePayload.headers(.init(headers: .basicResponseHeaders, endStream: true))
                context.writeAndFlush(NIOAny(headers), promise: nil)
            })
        })
        XCTAssertNoThrow(try self.channel.pipeline.addHandler(http2Handler).wait())
        XCTAssertNoThrow(try connectionSetup())

        // Let's open a stream.
        let streamID = HTTP2StreamID(1)
        let frame = HTTP2Frame(streamID: streamID, payload: .headers(.init(headers: .basicRequestHeaders, endStream: true)))
        XCTAssertNoThrow(try self.channel.writeInbound(frame.encode()))
        XCTAssertNotNil(channel)

        let childChannel = try childChannelPromise.futureResult.wait()

        // We will now write a headers frame to the channel. This should fail immediately.
        let writeError = NIOLockedValueBox<Error?>(nil)
        let responseFrame = HTTP2Frame.FramePayload.headers(.init(headers: .basicRequestHeaders))
        childChannel.write(responseFrame).whenFailure { error in
            writeError.withLockedValue { writeError in
                writeError = error
            }
        }
        writeError.withLockedValue { writeError in
            XCTAssertEqual(writeError as? ChannelError, ChannelError.ioOnClosedChannel)
        }

        XCTAssertNoThrow(try self.channel.finish())
    }

    func testReadPullsInAllFrames() throws {
        let childChannelPromise = self.channel.eventLoop.makePromise(of: Channel.self)
        let frameRecorder = InboundFramePayloadRecorder()
        let http2Handler = NIOHTTP2Handler(mode: .server, eventLoop: self.channel.eventLoop) { channel -> EventLoopFuture<Void> in
            childChannelPromise.succeed(channel)

            // We're going to disable autoRead on this channel.
            return channel.getOption(ChannelOptions.autoRead).map {
                XCTAssertTrue($0)
            }.flatMap {
                channel.setOption(ChannelOptions.autoRead, value: false)
            }.flatMap {
                channel.getOption(ChannelOptions.autoRead)
            }.map {
                XCTAssertFalse($0)
            }.flatMap {
                channel.pipeline.addHandler(frameRecorder)
            }
        }
        XCTAssertNoThrow(try self.channel.pipeline.addHandler(http2Handler).wait())
        XCTAssertNoThrow(try connectionSetup())

        // Let's open a stream.
        let streamID = HTTP2StreamID(1)
        let frame = HTTP2Frame(streamID: streamID, payload: .headers(.init(headers: .basicRequestHeaders)))
        XCTAssertNoThrow(try self.channel.writeInbound(frame.encode()))


        let childChannel = try childChannelPromise.futureResult.wait()

        // Now we're going to deliver 5 data frames for this stream.
        let payloadBuffer = ByteBuffer(string: "Hello, world!")
        let dataFrame = try HTTP2Frame(streamID: streamID, payload: .data(.init(data: .byteBuffer(payloadBuffer)))).encode()
        for _ in 0..<5 {
            XCTAssertNoThrow(try self.channel.writeInbound(dataFrame))
        }

        // These frames should not have been delivered.
        XCTAssertEqual(frameRecorder.receivedFrames.count, 0)

        // We'll call read() on the child channel.
        childChannel.read()

        // All frames should now have been delivered.
        XCTAssertEqual(frameRecorder.receivedFrames.count, 6)
        frameRecorder.receivedFrames[0].assertFramePayloadMatches(this: frame.payload)
        for idx in 1...5 {
            frameRecorder.receivedFrames[idx].assertDataFramePayload(endStream: false, payload: payloadBuffer)
        }

        XCTAssertNoThrow(try self.channel.finish())
    }

    func testReadIsPerChannel() throws {
        let firstStreamID = HTTP2StreamID(1)
        let secondStreamID = HTTP2StreamID(3)

        // We don't have access to the streamID in the inbound stream initializer; we have to track
        // the expected ID here.
        let autoRead = ManagedAtomic<Bool>(false)
        let frameRecorders = NIOLockedValueBox<[HTTP2StreamID: InboundFramePayloadRecorder]>([:])

        let http2Handler = NIOHTTP2Handler(mode: .server, eventLoop: self.channel.eventLoop) { channel -> EventLoopFuture<Void> in
            let recorder = InboundFramePayloadRecorder()
            frameRecorders.withLockedValue { frameRecorders in
                let expectedStreamID = frameRecorders.count * 2 + 1
                frameRecorders[HTTP2StreamID(expectedStreamID)] = recorder
            }

            // We'll disable auto read on the first channel only.
            let autoReadValue = autoRead.load(ordering: .sequentiallyConsistent)
            autoRead.store(true, ordering: .sequentiallyConsistent)

            return channel.setOption(ChannelOptions.autoRead, value: autoReadValue).flatMap {
                channel.pipeline.addHandler(recorder)
            }
        }
        XCTAssertNoThrow(try self.channel.pipeline.addHandler(http2Handler).wait())
        XCTAssertNoThrow(try connectionSetup())

        // Let's open two streams.
        for streamID in [firstStreamID, secondStreamID] {
            let frame = HTTP2Frame(streamID: streamID, payload: .headers(.init(headers: .basicRequestHeaders)))
            XCTAssertNoThrow(try self.channel.writeInbound(frame.encode()))
        }

        frameRecorders.withLockedValue { frameRecorders in
            XCTAssertEqual(frameRecorders.count, 2)
            // Stream 1 should not have received a frame, stream 3 should.
            XCTAssertEqual(frameRecorders[firstStreamID]!.receivedFrames.count, 0)
            XCTAssertEqual(frameRecorders[secondStreamID]!.receivedFrames.count, 1)
        }

        // Deliver a DATA frame to each stream, which should also have gone into stream 3 but not stream 1.
        let payloadBuffer = ByteBuffer(string: "Hello, world!")
        for streamID in [firstStreamID, secondStreamID] {
            let frame = HTTP2Frame(streamID: streamID, payload: .data(.init(data: .byteBuffer(payloadBuffer))))
            XCTAssertNoThrow(try self.channel.writeInbound(frame.encode()))
        }

        frameRecorders.withLockedValue { frameRecorders in
            // Stream 1 should not have received a frame, stream 3 should.
            XCTAssertEqual(frameRecorders[firstStreamID]!.receivedFrames.count, 0)
            XCTAssertEqual(frameRecorders[secondStreamID]!.receivedFrames.count, 2)
        }

        XCTAssertNoThrow(try self.channel.finish())
    }

    func testReadWillCauseAutomaticFrameDelivery() throws {
        let childChannelPromise = self.channel.eventLoop.makePromise(of: Channel.self)
        let frameRecorder = InboundFramePayloadRecorder()
        let http2Handler = NIOHTTP2Handler(mode: .server, eventLoop: self.channel.eventLoop) { channel -> EventLoopFuture<Void> in
            childChannelPromise.succeed(channel)

            // We're going to disable autoRead on this channel.
            return channel.setOption(ChannelOptions.autoRead, value: false).flatMap {
                channel.pipeline.addHandler(frameRecorder)
            }
        }
        XCTAssertNoThrow(try self.channel.pipeline.addHandler(http2Handler).wait())
        XCTAssertNoThrow(try connectionSetup())

        // Let's open a stream.
        let streamID = HTTP2StreamID(1)
        let frame = HTTP2Frame(streamID: streamID, payload: .headers(.init(headers: .basicRequestHeaders)))
        XCTAssertNoThrow(try self.channel.writeInbound(frame.encode()))


        let childChannel = try childChannelPromise.futureResult.wait()

        // This stream should have seen no frames.
        XCTAssertEqual(frameRecorder.receivedFrames.count, 0)

        // Call read, the header frame will come through.
        childChannel.read()
        XCTAssertEqual(frameRecorder.receivedFrames.count, 1)

        // Call read again, nothing happens.
        childChannel.read()
        XCTAssertEqual(frameRecorder.receivedFrames.count, 1)

        // Now deliver a data frame.
        let dataFrame = try HTTP2Frame(streamID: streamID, payload: .data(.init(data: .byteBuffer(ByteBuffer(string: "Hello, world!"))))).encode()
        XCTAssertNoThrow(try self.channel.writeInbound(dataFrame))

        // This frame should have been immediately delivered.
        XCTAssertEqual(frameRecorder.receivedFrames.count, 2)

        // Delivering another data frame does nothing.
        XCTAssertNoThrow(try self.channel.writeInbound(dataFrame))
        XCTAssertEqual(frameRecorder.receivedFrames.count, 2)

        XCTAssertNoThrow(try self.channel.finish())
    }

    func testReadWithNoPendingDataCausesReadOnParentChannel() throws {
        let childChannelPromise = self.channel.eventLoop.makePromise(of: Channel.self)
        let readCounter = ReadCounter()
        let frameRecorder = InboundFramePayloadRecorder()
        let http2Handler = NIOHTTP2Handler(mode: .server, eventLoop: self.channel.eventLoop) { channel -> EventLoopFuture<Void> in
            childChannelPromise.succeed(channel)

            // We're going to disable autoRead on this channel.
            return channel.setOption(ChannelOptions.autoRead, value: false).flatMap {
                channel.pipeline.addHandler(frameRecorder)
            }
        }
        XCTAssertNoThrow(try self.channel.pipeline.addHandler(readCounter).wait())
        XCTAssertNoThrow(try self.channel.pipeline.addHandler(http2Handler).wait())
        XCTAssertNoThrow(try connectionSetup())

        // Let's open a stream.
        let streamID = HTTP2StreamID(1)
        let frame = HTTP2Frame(streamID: streamID, payload: .headers(.init(headers: .basicRequestHeaders)))
        XCTAssertNoThrow(try self.channel.writeInbound(frame.encode()))


        let childChannel = try childChannelPromise.futureResult.wait()

        // This stream should have seen no frames.
        XCTAssertEqual(frameRecorder.receivedFrames.count, 0)

        // There should be no calls to read.
        readCounter.readCount.withLockedValue { readCount in
            XCTAssertEqual(readCount, 0)
        }

        // Call read, the header frame will come through. No calls to read on the parent stream.
        childChannel.read()
        XCTAssertEqual(frameRecorder.receivedFrames.count, 1)
        readCounter.readCount.withLockedValue { readCount in
            XCTAssertEqual(readCount, 0)
        }

        // Call read again, read is called on the parent stream. No frames delivered.
        childChannel.read()
        XCTAssertEqual(frameRecorder.receivedFrames.count, 1)
        readCounter.readCount.withLockedValue { readCount in
            XCTAssertEqual(readCount, 1)
        }

        // Now deliver a data frame.
        let dataFrame = try HTTP2Frame(streamID: streamID, payload: .data(.init(data: .byteBuffer(ByteBuffer(string: "Hello, world!"))))).encode()
        XCTAssertNoThrow(try self.channel.writeInbound(dataFrame))

        // This frame should have been immediately delivered. No extra call to read.
        XCTAssertEqual(frameRecorder.receivedFrames.count, 2)
        readCounter.readCount.withLockedValue { readCount in
            XCTAssertEqual(readCount, 1)
        }

        // Another call to read issues a read to the parent stream.
        childChannel.read()
        XCTAssertEqual(frameRecorder.receivedFrames.count, 2)
        readCounter.readCount.withLockedValue { readCount in
            XCTAssertEqual(readCount, 2)
        }

        // Another call to read, this time does not issue a read to the parent stream.
        childChannel.read()
        XCTAssertEqual(frameRecorder.receivedFrames.count, 2)
        readCounter.readCount.withLockedValue { readCount in
            XCTAssertEqual(readCount, 2)
        }

        // Delivering two more frames does not cause another call to read, and only one frame
        // is delivered.
        XCTAssertNoThrow(try self.channel.writeInbound(dataFrame))
        XCTAssertNoThrow(try self.channel.writeInbound(dataFrame))
        XCTAssertEqual(frameRecorder.receivedFrames.count, 3)
        readCounter.readCount.withLockedValue { readCount in
            XCTAssertEqual(readCount, 2)
        }

        XCTAssertNoThrow(try self.channel.finish())
    }

    func testHandlersAreRemovedOnClosure() throws {
        let handlerRemoved = ManagedAtomic<Bool>(false)
        let handlerRemovedPromise: EventLoopPromise<Void> = self.channel.eventLoop.makePromise()
        handlerRemovedPromise.futureResult.whenComplete { _ in handlerRemoved.store(true, ordering: .sequentiallyConsistent) }

        let http2Handler = NIOHTTP2Handler(mode: .server, eventLoop: self.channel.eventLoop, inboundStreamInitializer: { channel in
            return channel.pipeline.addHandlers([
                HandlerRemovedHandler(removedPromise: handlerRemovedPromise),
                TestHookHandler { context, payload in
                    guard case .headers(let requestHeaders) = payload else {
                        preconditionFailure("Expected request headers.")
                    }
                    XCTAssertEqual(requestHeaders.headers, .basicRequestHeaders)

                    let headers = HTTP2Frame.FramePayload.headers(.init(headers: .basicResponseHeaders, endStream: true))
                    context.writeAndFlush(NIOAny(headers), promise: nil)
                }])
        })
        XCTAssertNoThrow(try self.channel.pipeline.addHandler(http2Handler).wait())
        XCTAssertNoThrow(try connectionSetup())

        // Let's open a stream.
        let streamID = HTTP2StreamID(1)
        let frame = HTTP2Frame(streamID: streamID, payload: .headers(.init(headers: .basicRequestHeaders, endStream: true)))
        XCTAssertNoThrow(try self.channel.writeInbound(frame.encode()))

        // No handlerRemoved so far.
        XCTAssertFalse(handlerRemoved.load(ordering: .sequentiallyConsistent))

        // The handlers will only be removed after we spin the loop.
        (self.channel.eventLoop as! EmbeddedEventLoop).run()
        XCTAssertTrue(handlerRemoved.load(ordering: .sequentiallyConsistent))

        XCTAssertNoThrow(try self.channel.finish())
    }

    func testHandlersAreRemovedOnClosureWithError() throws {
        let handlerRemoved = ManagedAtomic<Bool>(false)
        let handlerRemovedPromise: EventLoopPromise<Void> = self.channel.eventLoop.makePromise()
        handlerRemovedPromise.futureResult.whenComplete { _ in handlerRemoved.store(true, ordering: .sequentiallyConsistent) }

        let http2Handler = NIOHTTP2Handler(mode: .server, eventLoop: self.channel.eventLoop)  { channel in
            return channel.pipeline.addHandlers([
                HandlerRemovedHandler(removedPromise: handlerRemovedPromise),
                TestHookHandler { context, payload in
                    guard case .headers(let requestHeaders) = payload else {
                        preconditionFailure("Expected request headers.")
                    }
                    XCTAssertEqual(requestHeaders.headers, .basicRequestHeaders)

                    let headers = HTTP2Frame.FramePayload.headers(.init(headers: .basicResponseHeaders, endStream: true))
                    context.writeAndFlush(NIOAny(headers), promise: nil)
                }])
        }
        XCTAssertNoThrow(try self.channel.pipeline.addHandler(http2Handler).wait())
        XCTAssertNoThrow(try connectionSetup())

        // Let's open a stream.
        let streamID = HTTP2StreamID(1)
        let frame = HTTP2Frame(streamID: streamID, payload: .headers(.init(headers: .basicRequestHeaders, endStream: true)))
        XCTAssertNoThrow(try self.channel.writeInbound(frame.encode()))

        // No handlerRemoved so far.
        XCTAssertFalse(handlerRemoved.load(ordering: .sequentiallyConsistent))

        // The handlers will only be removed after we spin the loop.
        (self.channel.eventLoop as! EmbeddedEventLoop).run()
        XCTAssertTrue(handlerRemoved.load(ordering: .sequentiallyConsistent))

        XCTAssertNoThrow(try self.channel.finish())
    }

    func testCreatingOutboundChannelClient() throws {
        let configurePromise: EventLoopPromise<Void> = self.channel.eventLoop.makePromise()
        let createdChannelCount = ManagedAtomic<Int>(0)
<<<<<<< HEAD
        let configuredChannelCount = ManagedAtomic<Int>(0)
        let streamIDs = NIOLockedValueBox(Array<HTTP2StreamID>())
        let http2Handler = NIOHTTP2Handler(mode: .client, eventLoop: self.channel.eventLoop) { channel in
            XCTFail("Must not be called")
            return channel.eventLoop.makeFailedFuture(MyError())
        }
=======
        var configuredChannelCount = 0
        var streamIDs = Array<HTTP2StreamID>()
        let http2Handler = NIOHTTP2Handler(
            mode: .client, eventLoop:
                self.channel.eventLoop,
            inboundStreamInitializer: { _ in
                XCTFail("Must not be called")
                return self.channel.eventLoop.makeFailedFuture(MyError())
            }
        )
>>>>>>> 82753147
        XCTAssertNoThrow(try self.channel.pipeline.addHandler(http2Handler).wait())
        XCTAssertNoThrow(try self.channel.connect(to: SocketAddress(unixDomainSocketPath: "/whatever"), promise: nil)) // to make the channel active

        let multiplexer = try http2Handler.multiplexer.wait()
        for _ in 0..<3 {
            let channelPromise: EventLoopPromise<Channel> = self.channel.eventLoop.makePromise()
            multiplexer.createStreamChannel(promise: channelPromise) { channel in
                createdChannelCount.wrappingIncrement(ordering: .sequentiallyConsistent)
                return configurePromise.futureResult
            }
            channelPromise.futureResult.whenSuccess { channel in
                configuredChannelCount.wrappingIncrement(ordering: .sequentiallyConsistent)
                // Write some headers: the flush will trigger a stream ID to be assigned to the channel.
                channel.writeAndFlush(HTTP2Frame.FramePayload.headers(.init(headers: .basicRequestHeaders))).whenSuccess {
                    channel.getOption(HTTP2StreamChannelOptions.streamID).whenSuccess { streamID in
                        streamIDs.withLockedValue { streamIDs in
                            streamIDs.append(streamID)
                        }
                    }
                }
            }
        }

        // Run the loop to create the channels.
        self.channel.embeddedEventLoop.run()

        XCTAssertEqual(createdChannelCount.load(ordering: .sequentiallyConsistent), 3)
        XCTAssertEqual(configuredChannelCount.load(ordering: .sequentiallyConsistent), 0)
        streamIDs.withLockedValue { streamIDs in
            XCTAssertEqual(streamIDs.count, 0)
        }

        configurePromise.succeed(())
        XCTAssertEqual(createdChannelCount.load(ordering: .sequentiallyConsistent), 3)
        XCTAssertEqual(configuredChannelCount.load(ordering: .sequentiallyConsistent), 3)
        streamIDs.withLockedValue { streamIDs in
            XCTAssertEqual(streamIDs, [1, 3, 5].map { HTTP2StreamID($0) })
        }

        XCTAssertNoThrow(try self.channel.finish())
    }

    func testWritesOnCreatedChannelAreDelayed() throws {
        let configurePromise: EventLoopPromise<Void> = self.channel.eventLoop.makePromise()
        let writeRecorder = IODataWriteRecorder()
        let childChannelPromise = self.channel.eventLoop.makePromise(of: Channel.self)

        XCTAssertNoThrow(try self.channel.connect(to: SocketAddress(unixDomainSocketPath: "/whatever"), promise: nil))

<<<<<<< HEAD
        let http2Handler = NIOHTTP2Handler(mode: .client, eventLoop: self.channel.eventLoop) { channel in
            XCTFail("Must not be called")
            return channel.eventLoop.makeFailedFuture(MyError())
        }
=======
        let http2Handler = NIOHTTP2Handler(
            mode: .client, eventLoop: 
                self.channel.eventLoop,
            inboundStreamInitializer: { _ in
                XCTFail("Must not be called")
                return self.channel.eventLoop.makeFailedFuture(MyError())
            }
        )
>>>>>>> 82753147
        XCTAssertNoThrow(try self.channel.pipeline.addHandler(writeRecorder).wait())
        XCTAssertNoThrow(try self.channel.pipeline.addHandler(http2Handler).wait())
        (self.channel.eventLoop as! EmbeddedEventLoop).run()
        try writeRecorder.drainConnectionSetupWrites(mode: .client)

        let multiplexer = try http2Handler.multiplexer.wait()
        multiplexer.createStreamChannel(promise: nil) { channel in
            childChannelPromise.succeed(channel)
            return configurePromise.futureResult
        }
        (self.channel.eventLoop as! EmbeddedEventLoop).run()


        let childChannel = try childChannelPromise.futureResult.wait()

        childChannel.writeAndFlush(HTTP2Frame.FramePayload.headers(.init(headers: .basicRequestHeaders)), promise: nil)

        XCTAssertEqual(writeRecorder.flushedWrites.count, 0)

        configurePromise.succeed(())
        (self.channel.eventLoop as! EmbeddedEventLoop).run()
        XCTAssertEqual(writeRecorder.flushedWrites.count, 1)

        XCTAssertNoThrow(try self.channel.finish())
    }

    func testWritesAreCancelledOnFailingInitializer() throws {
        let configurePromise: EventLoopPromise<Void> = self.channel.eventLoop.makePromise()
        let childChannelPromise = self.channel.eventLoop.makePromise(of: Channel.self)

<<<<<<< HEAD
        let http2Handler = NIOHTTP2Handler(mode: .server, eventLoop: self.channel.eventLoop) { channel in
            XCTFail("Must not be called")
            return channel.eventLoop.makeFailedFuture(MyError())
        }
=======
        let http2Handler = NIOHTTP2Handler(
            mode: .server,
            eventLoop: self.channel.eventLoop,
            inboundStreamInitializer: { _ in
                XCTFail("Must not be called")
                return self.channel.eventLoop.makeFailedFuture(MyError())
            }
        )
>>>>>>> 82753147
        XCTAssertNoThrow(try self.channel.pipeline.addHandler(http2Handler).wait())
        let multiplexer = try http2Handler.multiplexer.wait()
        multiplexer.createStreamChannel(promise: nil) { channel in
            childChannelPromise.succeed(channel)
            return configurePromise.futureResult
        }
        (self.channel.eventLoop as! EmbeddedEventLoop).run()

        let childChannel = try childChannelPromise.futureResult.wait()

        let writeError = NIOLockedValueBox<Error?>(nil)
        childChannel.writeAndFlush(HTTP2Frame.FramePayload.headers(.init(headers: .basicRequestHeaders))).whenFailure { error in
            writeError.withLockedValue { writeError in
                writeError = error
            }
        }
        writeError.withLockedValue { writeError in
            XCTAssertNil(writeError)
        }

        configurePromise.fail(MyError())
        writeError.withLockedValue { writeError in
            XCTAssertNotNil(writeError)
            XCTAssertTrue(writeError is MyError)
        }

        XCTAssertNoThrow(try self.channel.finish())
    }

    func testFailingInitializerDoesNotWrite() throws {
        let configurePromise: EventLoopPromise<Void> = self.channel.eventLoop.makePromise()
        let writeRecorder = FrameWriteRecorder()

<<<<<<< HEAD
        let http2Handler = NIOHTTP2Handler(mode: .server, eventLoop: self.channel.eventLoop) { channel in
            XCTFail("Must not be called")
            return channel.eventLoop.makeFailedFuture(MyError())
        }
=======
        let http2Handler = NIOHTTP2Handler(
            mode: .server,
            eventLoop: self.channel.eventLoop,
            inboundStreamInitializer: { _ in
                XCTFail("Must not be called")
                return self.channel.eventLoop.makeFailedFuture(MyError())
            }
        )
>>>>>>> 82753147
        XCTAssertNoThrow(try self.channel.pipeline.addHandler(writeRecorder).wait())
        XCTAssertNoThrow(try self.channel.pipeline.addHandler(http2Handler).wait())
        let multiplexer = try http2Handler.multiplexer.wait()
        multiplexer.createStreamChannel(promise: nil) { channel in
            return configurePromise.futureResult
        }
        (self.channel.eventLoop as! EmbeddedEventLoop).run()

        configurePromise.fail(MyError())
        XCTAssertEqual(writeRecorder.flushedWrites.count, 0)

        XCTAssertNoThrow(try self.channel.finish())
    }

    func testCreatedChildChannelDoesNotActivateEarly() throws {
        let activated = ManagedAtomic<Bool>(false)

        let activePromise: EventLoopPromise<Void> = self.channel.eventLoop.makePromise()
        activePromise.futureResult.map {
            activated.store(true, ordering: .sequentiallyConsistent)
        }.whenFailure { (_: Error) in
            XCTFail("Activation promise must not fail")
        }

<<<<<<< HEAD
        let http2Handler = NIOHTTP2Handler(mode: .server, eventLoop: self.channel.eventLoop) { channel in
            XCTFail("Must not be called")
            return channel.eventLoop.makeFailedFuture(MyError())
        }
=======
        let http2Handler = NIOHTTP2Handler(
            mode: .server,
            eventLoop: self.channel.eventLoop,
            inboundStreamInitializer: { _ in
                XCTFail("Must not be called")
                return self.channel.eventLoop.makeFailedFuture(MyError())
            }
        )
>>>>>>> 82753147
        XCTAssertNoThrow(try self.channel.pipeline.addHandler(http2Handler).wait())
        let multiplexer = try http2Handler.multiplexer.wait()
        multiplexer.createStreamChannel(promise: nil) { channel in
            let activeRecorder = ActiveHandler(activatedPromise: activePromise)
            return channel.pipeline.addHandler(activeRecorder)
        }
        (self.channel.eventLoop as! EmbeddedEventLoop).run()
        XCTAssertFalse(activated.load(ordering: .sequentiallyConsistent))

        XCTAssertNoThrow(try self.channel.connect(to: SocketAddress(unixDomainSocketPath: "/whatever"), promise: nil))

        XCTAssertTrue(activated.load(ordering: .sequentiallyConsistent))

        XCTAssertNoThrow(try self.channel.finish())
    }

    func testCreatedChildChannelActivatesIfParentIsActive() throws {
        let activated = ManagedAtomic<Bool>(false)

        let activePromise: EventLoopPromise<Void> = self.channel.eventLoop.makePromise()
        activePromise.futureResult.map {
            activated.store(true, ordering: .sequentiallyConsistent)
        }.whenFailure { (_: Error) in
            XCTFail("Activation promise must not fail")
        }

<<<<<<< HEAD
        let http2Handler = NIOHTTP2Handler(mode: .server, eventLoop: self.channel.eventLoop) { channel in
            XCTFail("Must not be called")
            return channel.eventLoop.makeFailedFuture(MyError())
        }
=======
        let http2Handler = NIOHTTP2Handler(
            mode: .server,
            eventLoop: self.channel.eventLoop,
            inboundStreamInitializer: { _ in
                XCTFail("Must not be called")
                return self.channel.eventLoop.makeFailedFuture(MyError())
            }
        )
>>>>>>> 82753147
        XCTAssertNoThrow(try self.channel.pipeline.addHandler(http2Handler).wait())

        XCTAssertNoThrow(try self.channel.connect(to: SocketAddress(ipAddress: "127.0.0.1", port: 8765)).wait())
        XCTAssertFalse(activated.load(ordering: .sequentiallyConsistent))

        let multiplexer = try http2Handler.multiplexer.wait()
        multiplexer.createStreamChannel(promise: nil) { channel in
            let activeRecorder = ActiveHandler(activatedPromise: activePromise)
            return channel.pipeline.addHandler(activeRecorder)
        }
        (self.channel.eventLoop as! EmbeddedEventLoop).run()
        XCTAssertTrue(activated.load(ordering: .sequentiallyConsistent))

        XCTAssertNoThrow(try self.channel.finish())
    }

    func testInitiatedChildChannelActivates() throws {
        XCTAssertNoThrow(try self.channel.connect(to: SocketAddress(unixDomainSocketPath: "/whatever"), promise: nil))

        let activated = ManagedAtomic<Bool>(false)

        let activePromise: EventLoopPromise<Void> = self.channel.eventLoop.makePromise()
        activePromise.futureResult.map {
            activated.store(true, ordering: .sequentiallyConsistent)
        }.whenFailure { (_: Error) in
            XCTFail("Activation promise must not fail")
        }

<<<<<<< HEAD
        let http2Handler = NIOHTTP2Handler(mode: .server, eventLoop: self.channel.eventLoop) { channel in
            let activeRecorder = ActiveHandler(activatedPromise: activePromise)
=======
        let http2Handler = NIOHTTP2Handler(mode: .server, eventLoop: self.channel.eventLoop, inboundStreamInitializer: { channel in
>>>>>>> 82753147
            return channel.pipeline.addHandler(activeRecorder)
        })
        XCTAssertNoThrow(try self.channel.pipeline.addHandler(http2Handler).wait())
        XCTAssertNoThrow(try connectionSetup())
        self.channel.pipeline.fireChannelActive()

        // Open a new stream.
        XCTAssertFalse(activated.load(ordering: .sequentiallyConsistent))
        let streamID = HTTP2StreamID(1)
        let frame = HTTP2Frame(streamID: streamID, payload: .headers(.init(headers: .basicRequestHeaders)))
        XCTAssertNoThrow(try self.channel.writeInbound(frame.encode()))
        XCTAssertTrue(activated.load(ordering: .sequentiallyConsistent))

        XCTAssertNoThrow(try self.channel.finish())
    }

    func testMultiplexerIgnoresPriorityFrames() throws {
        self.channel.addNoOpInlineMultiplexer(mode: .server, eventLoop: self.channel.eventLoop)
        XCTAssertNoThrow(try connectionSetup())

        let simplePingFrame = HTTP2Frame(streamID: 106, payload: .priority(.init(exclusive: true, dependency: .rootStream, weight: 15)))
        XCTAssertNoThrow(try self.channel.writeInbound(simplePingFrame.encode()))
        XCTAssertNoThrow(try self.channel.assertReceivedFrame().assertFrameMatches(this: simplePingFrame))

        XCTAssertNoThrow(try self.channel.finish())
    }

    func testMultiplexerForwardsActiveToParent() throws {
        self.channel.addNoOpInlineMultiplexer(mode: .client, eventLoop: self.channel.eventLoop)

        let activated = ManagedAtomic<Bool>(false)

        let activePromise = self.channel.eventLoop.makePromise(of: Void.self)
        activePromise.futureResult.whenSuccess {
            activated.store(true, ordering: .sequentiallyConsistent)
        }
        XCTAssertNoThrow(try self.channel.pipeline.addHandler(ActiveHandler(activatedPromise: activePromise)).wait())
        XCTAssertNoThrow(try self.channel.connect(to: SocketAddress(unixDomainSocketPath: "/nothing")).wait())
        XCTAssertTrue(activated.load(ordering: .sequentiallyConsistent))

        XCTAssertNoThrow(try self.channel.finish())
    }

    func testCreatedChildChannelCanBeClosedImmediately() throws {
        let closed = ManagedAtomic<Bool>(false)

<<<<<<< HEAD
        let http2Handler = NIOHTTP2Handler(mode: .client, eventLoop: self.channel.eventLoop) { channel in
            XCTFail("Must not be called")
            return channel.eventLoop.makeFailedFuture(MyError())
        }
=======
        let http2Handler = NIOHTTP2Handler(
            mode: .client,
            eventLoop: self.channel.eventLoop,
            inboundStreamInitializer: { channel in
                XCTFail("Must not be called")
                return self.channel.eventLoop.makeFailedFuture(MyError())
            }
        )
>>>>>>> 82753147
        XCTAssertNoThrow(try self.channel.pipeline.addHandler(http2Handler).wait())

        XCTAssertFalse(closed.load(ordering: .sequentiallyConsistent))
        let multiplexer = try http2Handler.multiplexer.wait()
        multiplexer.createStreamChannel(promise: nil) { channel in
            channel.close().whenComplete { _ in closed.store(true, ordering: .sequentiallyConsistent) }
            return channel.eventLoop.makeSucceededFuture(())
        }
        self.channel.embeddedEventLoop.run()
        XCTAssertTrue(closed.load(ordering: .sequentiallyConsistent))
        XCTAssertNoThrow(XCTAssertTrue(try self.channel.finish().isClean))
    }

    func testCreatedChildChannelCanBeClosedBeforeWritingHeaders() throws {
        let closed = ManagedAtomic<Bool>(false)

<<<<<<< HEAD
        let http2Handler = NIOHTTP2Handler(mode: .client, eventLoop: self.channel.eventLoop) { channel in
            XCTFail("Must not be called")
            return channel.eventLoop.makeFailedFuture(MyError())
        }
=======
        let http2Handler = NIOHTTP2Handler(
            mode: .client, 
            eventLoop: self.channel.eventLoop,
            inboundStreamInitializer: { channel in
                XCTFail("Must not be called")
                return self.channel.eventLoop.makeFailedFuture(MyError())
            }
        )
>>>>>>> 82753147
        XCTAssertNoThrow(try self.channel.pipeline.addHandler(http2Handler).wait())

        let channelPromise = self.channel.eventLoop.makePromise(of: Channel.self)
        let multiplexer = try http2Handler.multiplexer.wait()
        multiplexer.createStreamChannel(promise: channelPromise) { channel in
            return channel.eventLoop.makeSucceededFuture(())
        }
        self.channel.embeddedEventLoop.run()

        let child = try assertNoThrowWithValue(channelPromise.futureResult.wait())
        child.closeFuture.whenComplete { _ in
            closed.store(true, ordering: .sequentiallyConsistent)
        }

        XCTAssertFalse(closed.load(ordering: .sequentiallyConsistent))
        child.close(promise: nil)
        self.channel.embeddedEventLoop.run()
        XCTAssertTrue(closed.load(ordering: .sequentiallyConsistent))
        XCTAssertNoThrow(XCTAssertTrue(try self.channel.finish().isClean))
    }

    func testCreatedChildChannelCanBeClosedImmediatelyWhenBaseIsActive() throws {
        let closed = ManagedAtomic<Bool>(false)

        // We need to activate the underlying channel here.
        XCTAssertNoThrow(try self.channel.connect(to: SocketAddress(ipAddress: "127.0.0.1", port: 80)).wait())

<<<<<<< HEAD
        let http2Handler = NIOHTTP2Handler(mode: .client, eventLoop: self.channel.eventLoop) { channel in
            XCTFail("Must not be called")
            return channel.eventLoop.makeFailedFuture(MyError())
        }
=======
        let http2Handler = NIOHTTP2Handler(
            mode: .client, 
            eventLoop: self.channel.eventLoop,
            inboundStreamInitializer: { channel in
                XCTFail("Must not be called")
                return self.channel.eventLoop.makeFailedFuture(MyError())
            }
        )
>>>>>>> 82753147
        XCTAssertNoThrow(try self.channel.pipeline.addHandler(http2Handler).wait())
        XCTAssertEqual(try self.channel.readAllBuffers().count, 2) // magic & settings

        XCTAssertFalse(closed.load(ordering: .sequentiallyConsistent))
        let multiplexer = try http2Handler.multiplexer.wait()
        multiplexer.createStreamChannel(promise: nil) { channel in
            channel.close().whenComplete { _ in closed.store(true, ordering: .sequentiallyConsistent) }
            return channel.eventLoop.makeSucceededFuture(())
        }
        self.channel.embeddedEventLoop.run()

        XCTAssertTrue(closed.load(ordering: .sequentiallyConsistent))
        XCTAssertNoThrow(XCTAssertTrue(try self.channel.finish().isClean))
    }

    func testCreatedChildChannelCanBeClosedBeforeWritingHeadersWhenBaseIsActive() throws {
        let closed = ManagedAtomic<Bool>(false)

        // We need to activate the underlying channel here.
        XCTAssertNoThrow(try self.channel.connect(to: SocketAddress(ipAddress: "127.0.0.1", port: 80)).wait())

<<<<<<< HEAD
        let http2Handler = NIOHTTP2Handler(mode: .client, eventLoop: self.channel.eventLoop) { channel in
            XCTFail("Must not be called")
            return channel.eventLoop.makeFailedFuture(MyError())
        }
=======
        let http2Handler = NIOHTTP2Handler(
            mode: .client, 
            eventLoop: self.channel.eventLoop,
            inboundStreamInitializer: { channel in
                XCTFail("Must not be called")
                return self.channel.eventLoop.makeFailedFuture(MyError())
            }
        )
>>>>>>> 82753147
        XCTAssertNoThrow(try self.channel.pipeline.addHandler(http2Handler).wait())
        XCTAssertEqual(try self.channel.readAllBuffers().count, 2) // magic & settings

        let channelPromise = self.channel.eventLoop.makePromise(of: Channel.self)
        let multiplexer = try http2Handler.multiplexer.wait()
        multiplexer.createStreamChannel(promise: channelPromise) { channel in
            return channel.eventLoop.makeSucceededFuture(())
        }
        self.channel.embeddedEventLoop.run()

        let child = try assertNoThrowWithValue(channelPromise.futureResult.wait())
        child.closeFuture.whenComplete { _ in
            closed.store(true, ordering: .sequentiallyConsistent)
        }

        XCTAssertFalse(closed.load(ordering: .sequentiallyConsistent))
        child.close(promise: nil)
        self.channel.embeddedEventLoop.run()

        XCTAssertTrue(closed.load(ordering: .sequentiallyConsistent))
        XCTAssertNoThrow(XCTAssertTrue(try self.channel.finish().isClean))
    }

    func testMultiplexerCoalescesFlushCallsDuringChannelRead() throws {
        // Add a flush counter.
        let flushCounter = FlushCounter()
        XCTAssertNoThrow(try self.channel.pipeline.addHandler(flushCounter).wait())

        // Add a server-mode multiplexer that will add an auto-response handler.
        let http2Handler = NIOHTTP2Handler(mode: .server, eventLoop: self.channel.eventLoop, inboundStreamInitializer: { channel in
            channel.pipeline.addHandler(QuickFramePayloadResponseHandler())
        })
        XCTAssertNoThrow(try self.channel.pipeline.addHandler(http2Handler).wait())
        XCTAssertNoThrow(try connectionSetup())

        // We're going to send in 10 request frames.
        let requestHeaders = HPACKHeaders([(":path", "/"), (":method", "GET"), (":authority", "localhost"), (":scheme", "https")])
        XCTAssertEqual(flushCounter.flushCount, 2) // two flushes in connection setup

        let framesToSend = stride(from: 1, through: 19, by: 2).map { HTTP2Frame(streamID: HTTP2StreamID($0), payload: .headers(.init(headers: requestHeaders, endStream: true))) }
        for frame in framesToSend {
            self.channel.pipeline.fireChannelRead(NIOAny(try frame.encode()))
        }
        self.channel.embeddedEventLoop.run()

        // Response frames should have been written, but no flushes, so they aren't visible.
        XCTAssertEqual(try self.channel.decodedSentFrames().count, 2) // 2 for handler setup
        XCTAssertEqual(flushCounter.flushCount, 2) // 2 for handler setup

        // Now send channel read complete. The frames should be flushed through.
        self.channel.pipeline.fireChannelReadComplete()
        XCTAssertEqual(try self.channel.decodedSentFrames().count, 10)
        XCTAssertEqual(flushCounter.flushCount, 3)
    }

    func testMultiplexerDoesntFireReadCompleteForEachFrame() throws {
        let frameRecorder = InboundFramePayloadRecorder()
        let readCompleteCounter = ReadCompleteCounter()

        let http2Handler = NIOHTTP2Handler(mode: .server, eventLoop: self.channel.eventLoop) { childChannel in
            return childChannel.pipeline.addHandler(frameRecorder).flatMap {
                childChannel.pipeline.addHandler(readCompleteCounter)
            }
        }
        XCTAssertNoThrow(try self.channel.pipeline.addHandler(http2Handler).wait())
        XCTAssertNoThrow(try connectionSetup())

        XCTAssertEqual(frameRecorder.receivedFrames.count, 0)
        readCompleteCounter.readCompleteCount.withLockedValue { readCompleteCount in
            XCTAssertEqual(readCompleteCount, 0)
        }

        // Wake up and activate the stream.
        let requestHeaders = HPACKHeaders([(":path", "/"), (":method", "GET"), (":authority", "localhost"), (":scheme", "https")])
        let requestFrame = HTTP2Frame(streamID: 1, payload: .headers(.init(headers: requestHeaders, endStream: false)))
        XCTAssertNoThrow(self.channel.pipeline.fireChannelRead(NIOAny(try requestFrame.encode())))
        self.channel.embeddedEventLoop.run()

        XCTAssertEqual(frameRecorder.receivedFrames.count, 1)
        readCompleteCounter.readCompleteCount.withLockedValue { readCompleteCount in
            XCTAssertEqual(readCompleteCount, 1)
        }

        // Now we're going to send 9 data frames.
        let dataFrame = try HTTP2Frame(streamID: 1, payload: .data(.init(data: .byteBuffer(ByteBuffer(string: "Hello, world!"))))).encode()
        for _ in 0..<9 {
            self.channel.pipeline.fireChannelRead(NIOAny(dataFrame))
        }

        // We should have 1 read (the HEADERS), and one read complete.
        XCTAssertEqual(frameRecorder.receivedFrames.count, 1)
        readCompleteCounter.readCompleteCount.withLockedValue { readCompleteCount in
            XCTAssertEqual(readCompleteCount, 1)
        }

        // Fire read complete on the parent and it'll propagate to the child. This will trigger the reads.
        self.channel.pipeline.fireChannelReadComplete()

        // We should have 10 reads, and two read completes.
        XCTAssertEqual(frameRecorder.receivedFrames.count, 10)
        readCompleteCounter.readCompleteCount.withLockedValue { readCompleteCount in
            XCTAssertEqual(readCompleteCount, 2)
        }

        // If we fire a new read complete on the parent, the child doesn't see it this time, as it received no frames.
        self.channel.pipeline.fireChannelReadComplete()
        XCTAssertEqual(frameRecorder.receivedFrames.count, 10)
        readCompleteCounter.readCompleteCount.withLockedValue { readCompleteCount in
            XCTAssertEqual(readCompleteCount, 2)
        }
    }

    func testMultiplexerCorrectlyTellsAllStreamsAboutReadComplete() throws {
        // These are deliberately getting inserted to all streams. The test above confirms the single-stream
        // behaviour is correct.
        let frameRecorder = InboundFramePayloadRecorder()
        let readCompleteCounter = ReadCompleteCounter()

        let http2Handler = NIOHTTP2Handler(mode: .server, eventLoop: self.channel.eventLoop) { childChannel in
            return childChannel.pipeline.addHandler(frameRecorder).flatMap {
                childChannel.pipeline.addHandler(readCompleteCounter)
            }
        }
        XCTAssertNoThrow(try self.channel.pipeline.addHandler(http2Handler).wait())
        XCTAssertNoThrow(try connectionSetup())

        XCTAssertEqual(frameRecorder.receivedFrames.count, 0)
        readCompleteCounter.readCompleteCount.withLockedValue { readCompleteCount in
            XCTAssertEqual(readCompleteCount, 0)
        }

        // Wake up and activate the streams.
        let requestHeaders = HPACKHeaders([(":path", "/"), (":method", "GET"), (":authority", "localhost"), (":scheme", "https")])
        for streamID in [HTTP2StreamID(1), HTTP2StreamID(3), HTTP2StreamID(5)] {
            let requestFrame = HTTP2Frame(streamID: streamID, payload: .headers(.init(headers: requestHeaders, endStream: false)))
            try self.channel.pipeline.fireChannelRead(NIOAny(requestFrame.encode()))
        }
        self.channel.embeddedEventLoop.run()

        XCTAssertEqual(frameRecorder.receivedFrames.count, 3)
        readCompleteCounter.readCompleteCount.withLockedValue { readCompleteCount in
            XCTAssertEqual(readCompleteCount, 3)
        }

        // Firing in readComplete does not cause a second readComplete for each stream, as no frames were delivered.
        self.channel.pipeline.fireChannelReadComplete()
        XCTAssertEqual(frameRecorder.receivedFrames.count, 3)
        readCompleteCounter.readCompleteCount.withLockedValue { readCompleteCount in
            XCTAssertEqual(readCompleteCount, 3)
        }

        // Now we're going to send a data frame on stream 1.
        let dataFrame = HTTP2Frame(streamID: 1, payload: .data(.init(data: .byteBuffer(ByteBuffer(string: "Hello, world!")))))
        self.channel.pipeline.fireChannelRead(NIOAny(try dataFrame.encode()))

        // We should have 3 reads, and 3 read completes. The frame is not delivered as we have no frame fast-path.
        XCTAssertEqual(frameRecorder.receivedFrames.count, 3)
        readCompleteCounter.readCompleteCount.withLockedValue { readCompleteCount in
            XCTAssertEqual(readCompleteCount, 3)
        }

        // Fire read complete on the parent and it'll propagate to the child, but only to the one
        // that saw a frame.
        self.channel.pipeline.fireChannelReadComplete()

        // We should have 4 reads, and 4 read completes.
        XCTAssertEqual(frameRecorder.receivedFrames.count, 4)
        readCompleteCounter.readCompleteCount.withLockedValue { readCompleteCount in
            XCTAssertEqual(readCompleteCount, 4)
        }

        // If we fire a new read complete on the parent, the children don't see it.
        self.channel.pipeline.fireChannelReadComplete()
        XCTAssertEqual(frameRecorder.receivedFrames.count, 4)
        readCompleteCounter.readCompleteCount.withLockedValue { readCompleteCount in
            XCTAssertEqual(readCompleteCount, 4)
        }
    }

    func testMultiplexerModifiesStreamChannelWritabilityBasedOnFixedSizeTokens() throws {
        var streamConfiguration = NIOHTTP2Handler.StreamConfiguration()
        streamConfiguration.outboundBufferSizeHighWatermark = 100
        streamConfiguration.outboundBufferSizeLowWatermark = 50
<<<<<<< HEAD
        let http2Handler = NIOHTTP2Handler(mode: .client, eventLoop: self.channel.eventLoop, streamConfiguration: streamConfiguration) { channel in
            XCTFail("Must not be called")
            return channel.eventLoop.makeFailedFuture(MyError())
        }
=======
        let http2Handler = NIOHTTP2Handler(
            mode: .client,
            eventLoop: self.channel.eventLoop,
            streamConfiguration: streamConfiguration,
            inboundStreamInitializer: { _ in
                XCTFail("Must not be called")
                return self.channel.eventLoop.makeFailedFuture(MyError())
            }
        )
>>>>>>> 82753147
        XCTAssertNoThrow(try self.channel.pipeline.addHandler(http2Handler).wait())

        // We need to activate the underlying channel here.
        XCTAssertNoThrow(try self.channel.connect(to: SocketAddress(ipAddress: "127.0.0.1", port: 80)).wait())

        // Now we want to create a new child stream.
        let childChannelPromise = self.channel.eventLoop.makePromise(of: Channel.self)
        let multiplexer = try http2Handler.multiplexer.wait()
        multiplexer.createStreamChannel(promise: childChannelPromise) { childChannel in
            return childChannel.eventLoop.makeSucceededFuture(())
        }
        self.channel.embeddedEventLoop.run()

        let childChannel = try assertNoThrowWithValue(childChannelPromise.futureResult.wait())
        XCTAssertTrue(childChannel.isWritable)

        // We're going to write a HEADERS frame (not counted towards flow control calculations) and a 90 byte DATA frame (90 bytes). This will not flip the
        // writability state.
        let headers = HPACKHeaders([(":path", "/"), (":method", "GET"), (":authority", "localhost"), (":scheme", "https")])
        let headersPayload = HTTP2Frame.FramePayload.headers(.init(headers: headers, endStream: false))

        var dataBuffer = childChannel.allocator.buffer(capacity: 90)
        dataBuffer.writeBytes(repeatElement(0, count: 90))
        let dataPayload = HTTP2Frame.FramePayload.data(.init(data: .byteBuffer(dataBuffer), endStream: false))

        childChannel.write(headersPayload, promise: nil)
        childChannel.write(dataPayload, promise: nil)
        XCTAssertTrue(childChannel.isWritable)

        // We're going to write another 20 byte DATA frame (20 bytes). This should flip the channel writability.
        dataBuffer = childChannel.allocator.buffer(capacity: 20)
        dataBuffer.writeBytes(repeatElement(0, count: 20))
        let secondDataPayload = HTTP2Frame.FramePayload.data(.init(data: .byteBuffer(dataBuffer), endStream: false))

        childChannel.write(secondDataPayload, promise: nil)
        XCTAssertFalse(childChannel.isWritable)

        // Now we're going to send another HEADERS frame (for trailers). This should not affect the channel writability.
        let trailers = HPACKHeaders([])
        let trailersFrame = HTTP2Frame.FramePayload.headers(.init(headers: trailers, endStream: true))
        childChannel.write(trailersFrame, promise: nil)
        XCTAssertFalse(childChannel.isWritable)

        // Now we flush the writes. This flips the writability again.
        childChannel.flush()
        XCTAssertTrue(childChannel.isWritable)
    }

    func testMultiplexerModifiesStreamChannelWritabilityBasedOnParentChannelWritability() throws {
<<<<<<< HEAD
        let http2Handler = NIOHTTP2Handler(mode: .client, eventLoop: self.channel.eventLoop) { channel in
            XCTFail("Must not be called")
            return channel.eventLoop.makeFailedFuture(MyError())
        }
=======
        let http2Handler = NIOHTTP2Handler(
            mode: .client, eventLoop: 
                self.channel.eventLoop,
            inboundStreamInitializer: { _ in
                XCTFail("Must not be called")
                return self.channel.eventLoop.makeFailedFuture(MyError())
            }
        )
>>>>>>> 82753147
        XCTAssertNoThrow(try self.channel.pipeline.addHandler(http2Handler).wait())

        // We need to activate the underlying channel here.
        XCTAssertNoThrow(try self.channel.connect(to: SocketAddress(ipAddress: "127.0.0.1", port: 80)).wait())

        // Now we want to create a few new child streams.
        let promises = (0..<5).map { _ in self.channel.eventLoop.makePromise(of: Channel.self) }
        for promise in promises {
            let multiplexer = try http2Handler.multiplexer.wait()
            multiplexer.createStreamChannel(promise: promise) { childChannel in
                return childChannel.eventLoop.makeSucceededFuture(())
            }
        }
        self.channel.embeddedEventLoop.run()

        let channels = try assertNoThrowWithValue(promises.map { promise in try promise.futureResult.wait() })

        // These are all writable.
        XCTAssertEqual(channels.map { $0.isWritable }, [true, true, true, true, true])

        // We need to write (and flush) some data so that the streams get stream IDs.
        for childChannel in channels {
            XCTAssertNoThrow(try childChannel.writeAndFlush(HTTP2Frame.FramePayload.headers(.init(headers: .basicRequestHeaders))).wait())
        }

        // Mark the parent channel not writable. This currently changes nothing.
        self.channel.isWritable = false
        self.channel.pipeline.fireChannelWritabilityChanged()

        // All are now non-writable.
        XCTAssertEqual(channels.map { $0.isWritable }, [false, false, false, false, false])

        // And back again.
        self.channel.isWritable = true
        self.channel.pipeline.fireChannelWritabilityChanged()
        XCTAssertEqual(channels.map { $0.isWritable }, [true, true, true, true, true])
    }

    func testMultiplexerModifiesStreamChannelWritabilityBasedOnFixedSizeTokensAndChannelWritability() throws {
        var streamConfiguration = NIOHTTP2Handler.StreamConfiguration()
        streamConfiguration.outboundBufferSizeHighWatermark = 100
        streamConfiguration.outboundBufferSizeLowWatermark = 50
<<<<<<< HEAD
        let http2Handler = NIOHTTP2Handler(mode: .client, eventLoop: self.channel.eventLoop, streamConfiguration: streamConfiguration) { channel in
            XCTFail("Must not be called")
            return channel.eventLoop.makeFailedFuture(MyError())
        }
=======
        let http2Handler = NIOHTTP2Handler(
            mode: .client,
            eventLoop: self.channel.eventLoop,
            streamConfiguration: streamConfiguration,
            inboundStreamInitializer: { _ in
                XCTFail("Must not be called")
                return self.channel.eventLoop.makeFailedFuture(MyError())
            }
        )
>>>>>>> 82753147
        XCTAssertNoThrow(try self.channel.pipeline.addHandler(http2Handler).wait())

        // We need to activate the underlying channel here.
        XCTAssertNoThrow(try self.channel.connect(to: SocketAddress(ipAddress: "127.0.0.1", port: 80)).wait())

        // Now we want to create a new child stream.
        let childChannelPromise = self.channel.eventLoop.makePromise(of: Channel.self)
        let multiplexer = try http2Handler.multiplexer.wait()
        multiplexer.createStreamChannel(promise: childChannelPromise) { childChannel in
            return childChannel.eventLoop.makeSucceededFuture(())
        }
        self.channel.embeddedEventLoop.run()

        let childChannel = try assertNoThrowWithValue(childChannelPromise.futureResult.wait())
        // We need to write (and flush) some data so that the streams get stream IDs.
        XCTAssertNoThrow(try childChannel.writeAndFlush(HTTP2Frame.FramePayload.headers(.init(headers: .basicRequestHeaders))).wait())

        XCTAssertTrue(childChannel.isWritable)

        // We're going to write a HEADERS frame (not counted towards flow control calculations) and a 90 byte DATA frame (90 bytes). This will not flip the
        // writability state.
        let headers = HPACKHeaders([(":path", "/"), (":method", "GET"), (":authority", "localhost"), (":scheme", "https")])
        let headersPayload = HTTP2Frame.FramePayload.headers(.init(headers: headers, endStream: false))

        var dataBuffer = childChannel.allocator.buffer(capacity: 90)
        dataBuffer.writeBytes(repeatElement(0, count: 90))
        let dataPayload = HTTP2Frame.FramePayload.data(.init(data: .byteBuffer(dataBuffer), endStream: false))

        childChannel.write(headersPayload, promise: nil)
        childChannel.write(dataPayload, promise: nil)
        XCTAssertTrue(childChannel.isWritable)

        // We're going to write another 20 byte DATA frame (20 bytes). This should flip the channel writability.
        dataBuffer = childChannel.allocator.buffer(capacity: 20)
        dataBuffer.writeBytes(repeatElement(0, count: 20))
        let secondDataPayload = HTTP2Frame.FramePayload.data(.init(data: .byteBuffer(dataBuffer), endStream: false))

        childChannel.write(secondDataPayload, promise: nil)
        XCTAssertFalse(childChannel.isWritable)

        // Now we're going to send another HEADERS frame (for trailers). This should not affect the channel writability.
        let trailers = HPACKHeaders([])
        let trailersPayload = HTTP2Frame.FramePayload.headers(.init(headers: trailers, endStream: true))
        childChannel.write(trailersPayload, promise: nil)
        XCTAssertFalse(childChannel.isWritable)

        // Now mark the channel not writable.
        self.channel.isWritable = false
        self.channel.pipeline.fireChannelWritabilityChanged()

        // Now we flush the writes. The channel remains not writable.
        childChannel.flush()
        XCTAssertFalse(childChannel.isWritable)

        // Now we mark the parent channel writable. This flips the writability state.
        self.channel.isWritable = true
        self.channel.pipeline.fireChannelWritabilityChanged()
        XCTAssertTrue(childChannel.isWritable)
    }

    func testStreamChannelToleratesFailingInitializer() throws {
        struct DummyError: Error {}
        var streamConfiguration = NIOHTTP2Handler.StreamConfiguration()
        streamConfiguration.outboundBufferSizeHighWatermark = 100
        streamConfiguration.outboundBufferSizeLowWatermark = 50
<<<<<<< HEAD
        let http2Handler = NIOHTTP2Handler(mode: .client, eventLoop: self.channel.eventLoop, streamConfiguration: streamConfiguration) { channel in
            XCTFail("Must not be called")
            return channel.eventLoop.makeFailedFuture(MyError())
        }
=======
        let http2Handler = NIOHTTP2Handler(
            mode: .client,
            eventLoop: self.channel.eventLoop,
            streamConfiguration: streamConfiguration,
            inboundStreamInitializer: { _ in
                XCTFail("Must not be called")
                return self.channel.eventLoop.makeFailedFuture(MyError())
            }
        )
>>>>>>> 82753147
        XCTAssertNoThrow(try self.channel.pipeline.addHandler(http2Handler).wait())

        // We need to activate the underlying channel here.
        XCTAssertNoThrow(try self.channel.connect(to: SocketAddress(ipAddress: "1.2.3.4", port: 5)).wait())

        // Now we want to create a new child stream.
        let childChannelPromise = self.channel.eventLoop.makePromise(of: Channel.self)
        let multiplexer = try http2Handler.multiplexer.wait()
        multiplexer.createStreamChannel(promise: childChannelPromise) { childChannel in
            childChannel.close().flatMap {
                childChannel.eventLoop.makeFailedFuture(DummyError())
            }
        }
        self.channel.embeddedEventLoop.run()
    }

    func testReadWhenUsingAutoreadOnChildChannel() throws {
        let childChannelPromise = self.channel.eventLoop.makePromise(of: Channel.self)
        let readCounter = ReadCounter()
        let http2Handler = NIOHTTP2Handler(mode: .server, eventLoop: self.channel.eventLoop) { channel -> EventLoopFuture<Void> in
            childChannelPromise.succeed(channel)

            // We're going to _enable_ autoRead on this channel.
            return channel.setOption(ChannelOptions.autoRead, value: true).flatMap {
                channel.pipeline.addHandler(readCounter)
            }
        }
        XCTAssertNoThrow(try self.channel.pipeline.addHandler(http2Handler).wait())
        XCTAssertNoThrow(try connectionSetup())


        // Let's open a stream.
        let streamID = HTTP2StreamID(1)
        let frame = HTTP2Frame(streamID: streamID, payload: .headers(.init(headers: .basicRequestHeaders)))
        XCTAssertNoThrow(try self.channel.writeInbound(frame.encode()))
        let _ = try childChannelPromise.futureResult.wait() // just ensure that the initializer ran

        // There should be two calls to read: the first, when the stream was activated, the second after the HEADERS
        // frame was delivered.
        readCounter.readCount.withLockedValue { readCount in
            XCTAssertEqual(readCount, 2)
        }

        // Now deliver a data frame.
        let dataFrame = try HTTP2Frame(streamID: streamID, payload: .data(.init(data: .byteBuffer(ByteBuffer(string: "Hello, world!"))))).encode()
        XCTAssertNoThrow(try self.channel.writeInbound(dataFrame))

        // This frame should have been immediately delivered, _and_ a call to read should have happened.
        readCounter.readCount.withLockedValue { readCount in
            XCTAssertEqual(readCount, 3)
        }

        // Delivering two more frames causes two more calls to read.
        XCTAssertNoThrow(try self.channel.writeInbound(dataFrame))
        XCTAssertNoThrow(try self.channel.writeInbound(dataFrame))
        readCounter.readCount.withLockedValue { readCount in
            XCTAssertEqual(readCount, 5)
        }

        XCTAssertNoThrow(try self.channel.finish())
    }

    func testStreamChannelSupportsSyncOptions() throws {
        let http2Handler = NIOHTTP2Handler(mode: .server, eventLoop: self.channel.eventLoop, inboundStreamInitializer: { channel in
            XCTAssert(channel is HTTP2StreamChannel)
            if let sync = channel.syncOptions {
                do {
                    let streamID = try sync.getOption(HTTP2StreamChannelOptions.streamID)
                    XCTAssertEqual(streamID, HTTP2StreamID(1))

                    let autoRead = try sync.getOption(ChannelOptions.autoRead)
                    try sync.setOption(ChannelOptions.autoRead, value: !autoRead)
                    XCTAssertNotEqual(autoRead, try sync.getOption(ChannelOptions.autoRead))
                } catch {
                    XCTFail("Missing StreamID")
                }
            } else {
                XCTFail("syncOptions was nil but should be supported for HTTP2StreamChannel")
            }

            return channel.close()
        })
        XCTAssertNoThrow(try self.channel.pipeline.addHandler(http2Handler).wait())
        XCTAssertNoThrow(try connectionSetup())

        let frame = HTTP2Frame(streamID: HTTP2StreamID(1), payload: .headers(.init(headers: .basicRequestHeaders)))
        XCTAssertNoThrow(try self.channel.writeInbound(frame.encode()))
    }

    func testStreamErrorIsDeliveredToChannel() throws {
        let goodHeaders = HPACKHeaders([
            (":path", "/"), (":method", "POST"), (":scheme", "https"), (":authority", "localhost")
        ])
        var badHeaders = goodHeaders
        badHeaders.add(name: "transfer-encoding", value: "chunked")

        let http2Handler = NIOHTTP2Handler(mode: .client, eventLoop: self.channel.eventLoop, inboundStreamInitializer: { channel in
            return channel.eventLoop.makeSucceededFuture(())
        })
        XCTAssertNoThrow(try self.channel.pipeline.addHandler(http2Handler).wait())
        XCTAssertNoThrow(try connectionSetup(mode: .client))
        XCTAssertEqual(try self.channel.readAllBuffers().count, 3) // drain outbound magic, settings & ACK

        // We need to activate the underlying channel here.
        XCTAssertNoThrow(try self.channel.connect(to: SocketAddress(ipAddress: "127.0.0.1", port: 80)).wait())

        // Now create two child channels with error recording handlers in them. Save one, ignore the other.
        let firstChildChannelPromise = self.channel.eventLoop.makePromise(of: Channel.self)
        let multiplexer = try http2Handler.multiplexer.wait()
        multiplexer.createStreamChannel(promise: nil) { channel in
            firstChildChannelPromise.succeed(channel)
            return channel.pipeline.addHandler(ErrorRecorder())
        }

        let secondChildChannelPromise = self.channel.eventLoop.makePromise(of: Channel.self)
        multiplexer.createStreamChannel(promise: nil) { channel in
            secondChildChannelPromise.succeed(channel)
            // For this one we'll do a write immediately, to bring it into existence and give it a stream ID.
            channel.writeAndFlush(HTTP2Frame.FramePayload.headers(.init(headers: goodHeaders)), promise: nil)
            return channel.pipeline.addHandler(ErrorRecorder())
        }
        self.channel.embeddedEventLoop.run()

        let firstChildChannel = try firstChildChannelPromise.futureResult.wait()
        let secondChildChannel = try secondChildChannelPromise.futureResult.wait()

        // On this child channel, write and flush an invalid headers frame.
        _ = firstChildChannel.pipeline.handler(type: ErrorRecorder.self).map { errorRecorder in
            errorRecorder.errors.withLockedValue { errors in
                XCTAssertEqual(errors.count, 0)
            }
        }
        _ = secondChildChannel.pipeline.handler(type: ErrorRecorder.self).map { errorRecorder in
            errorRecorder.errors.withLockedValue { errors in
                XCTAssertEqual(errors.count, 0)
            }
        }

        firstChildChannel.writeAndFlush(HTTP2Frame.FramePayload.headers(.init(headers: badHeaders)), promise: nil)

        // It should come through to the channel.
        _ = firstChildChannel.pipeline.handler(type: ErrorRecorder.self).map { errorRecorder in
            errorRecorder.errors.withLockedValue { errors in
                XCTAssertEqual(
                    errors.first.flatMap { $0 as? NIOHTTP2Errors.ForbiddenHeaderField },
                    NIOHTTP2Errors.forbiddenHeaderField(name: "transfer-encoding", value: "chunked")
                )
            }
        }

        _ = secondChildChannel.pipeline.handler(type: ErrorRecorder.self).map { errorRecorder in
            errorRecorder.errors.withLockedValue { errors in
                XCTAssertEqual(errors.count, 0)
            }
        }

        // Simulate closing the child channel in response to the error.
        firstChildChannel.close(promise: nil)
        self.channel.embeddedEventLoop.run()

        // Only the HEADERS frames should have been written: we closed before the other channel became active, so
        // it should not have triggered an RST_STREAM frame.
        let frames = try self.channel.decodedSentFrames()
        XCTAssertEqual(frames.count, 1)

        frames[0].assertHeadersFrame(endStream: false, streamID: 1, headers: goodHeaders, priority: nil, type: .request)
    }

    func testPendingReadsAreFlushedEvenWithoutUnsatisfiedReadOnChannelInactive() throws {
        let goodHeaders = HPACKHeaders([
            (":path", "/"), (":method", "GET"), (":scheme", "https"), (":authority", "localhost")
        ])

        let http2Handler = NIOHTTP2Handler(
            mode: .client,
            eventLoop: self.channel.eventLoop,
            inboundStreamInitializer: { channel in
                XCTFail("Server push is unexpected")
                return channel.eventLoop.makeSucceededFuture(())
            }
        )
        XCTAssertNoThrow(try self.channel.pipeline.addHandler(http2Handler).wait())
        XCTAssertNoThrow(try connectionSetup(mode: .client))
        XCTAssertEqual(try self.channel.readAllBuffers().count, 3) // drain outbound magic, settings & ACK

        // Now create and save a child channel with an error recording handler in it.x
        let childChannelPromise = self.channel.eventLoop.makePromise(of: Channel.self)
        let multiplexer = try http2Handler.multiplexer.wait()
        multiplexer.createStreamChannel(promise: childChannelPromise) { channel in
            let consumer = ReadAndFrameConsumer()
            return channel.pipeline.addHandler(consumer)
        }
        self.channel.embeddedEventLoop.run()

        let childChannel = try childChannelPromise.futureResult.wait()

        let streamID = HTTP2StreamID(1)

        let payload = HTTP2Frame.FramePayload.Headers(headers: goodHeaders, endStream: true)

        XCTAssertNoThrow(try childChannel.writeAndFlush(HTTP2Frame.FramePayload.headers(payload)).wait())

        let frames = try self.channel.decodedSentFrames()
        XCTAssertEqual(frames.count, 1)
        frames.first?.assertHeadersFrameMatches(this: HTTP2Frame(streamID: streamID, payload: .headers(payload)))

        try childChannel.pipeline.handler(type: ReadAndFrameConsumer.self).map { consumer in
            XCTAssertEqual(consumer.readCount, 1)
        }.wait()

        // 1. pass header onwards

        let responseHeaderFrame = HTTP2Frame(streamID: streamID, payload: .headers(.init(headers: [":status": "200"])))
        XCTAssertNoThrow(try self.channel.writeInbound(responseHeaderFrame.encode()))
        try childChannel.pipeline.handler(type: ReadAndFrameConsumer.self).map { consumer in
            XCTAssertEqual(consumer.receivedFrames.count, 1)
            XCTAssertEqual(consumer.readCompleteCount, 1)
            XCTAssertEqual(consumer.readCount, 2)

            consumer.forwardRead = false
        }.wait()

        // 2. pass body onwards

        let responseFrame1 = HTTP2Frame(streamID: streamID, payload: .data(.init(data: .byteBuffer(.init(string: "foo")))))
        XCTAssertNoThrow(try self.channel.writeInbound(responseFrame1.encode()))

        try childChannel.pipeline.handler(type: ReadAndFrameConsumer.self).map { consumer in
            XCTAssertEqual(consumer.receivedFrames.count, 2)
            XCTAssertEqual(consumer.readCompleteCount, 2)
            XCTAssertEqual(consumer.readCount, 3)
            XCTAssertEqual(consumer.readPending, true)
        }.wait()

        // 3. pass on more body - should not change a thing, since read is pending in consumer

        let responseFrame2 = HTTP2Frame(streamID: streamID, payload: .data(.init(data: .byteBuffer(.init(string: "bar")), endStream: false)))
        XCTAssertNoThrow(try self.channel.writeInbound(responseFrame2.encode()))

        try childChannel.pipeline.handler(type: ReadAndFrameConsumer.self).map { consumer in
            XCTAssertEqual(consumer.receivedFrames.count, 2)
            XCTAssertEqual(consumer.readCompleteCount, 2)
            XCTAssertEqual(consumer.readCount, 3)
            XCTAssertEqual(consumer.readPending, true)
        }.wait()

        // 4. signal stream is closed – this should force forward all pending frames

        let responseFrame3 = HTTP2Frame(streamID: streamID, payload: .data(.init(data: .byteBuffer(.init(string: "bar")), endStream: true)))
        XCTAssertNoThrow(try self.channel.writeInbound(responseFrame3.encode()))

        try childChannel.pipeline.handler(type: ReadAndFrameConsumer.self).map { consumer in
            XCTAssertEqual(consumer.receivedFrames.count, 4)
            XCTAssertEqual(consumer.readCompleteCount, 3)
            XCTAssertEqual(consumer.readCount, 3)
            XCTAssertEqual(consumer.channelInactiveCount, 1)
            XCTAssertEqual(consumer.readPending, true)
        }.wait()
    }

    fileprivate struct CountingStreamDelegate: NIOHTTP2StreamDelegate {
        private let store = NIOLockedValueBox<Store>(Store())

        func streamCreated(_ id: NIOHTTP2.HTTP2StreamID, channel: NIOCore.Channel) {
            self.store.withLockedValue { store in
                store.created+=1
                store.open+=1
            }
        }

        func streamClosed(_ id: NIOHTTP2.HTTP2StreamID, channel: NIOCore.Channel) {
            self.store.withLockedValue { store in
                store.closed+=1
                store.open-=1
            }
        }

        var created: Int {
            self.store.withLockedValue { store in
                store.created
            }
        }

        var closed: Int {
            self.store.withLockedValue { store in
                store.closed
            }
        }

        var open: Int {
            self.store.withLockedValue { store in
                store.open
            }
        }

        struct Store {
            var created: Int = 0
            var closed: Int = 0
            var open: Int = 0
        }
    }

    func testDelegateReceivesCreationAndCloseNotifications() throws {
        let streamDelegate = CountingStreamDelegate()
        let completedChannelCount = ManagedAtomic<Int>(0)
        let http2Handler = NIOHTTP2Handler(mode: .server, eventLoop: self.channel.eventLoop, streamDelegate: streamDelegate, inboundStreamInitializer: { channel in
            channel.closeFuture.whenSuccess { completedChannelCount.wrappingIncrement(ordering: .sequentiallyConsistent) }
            return channel.pipeline.addHandler(TestHookHandler { context, payload in
                if case .headers(let requestHeaders) = payload {
                    XCTAssertEqual(requestHeaders.headers, .basicRequestHeaders)

                    let headers = HTTP2Frame.FramePayload.headers(.init(headers: .basicResponseHeaders, endStream: true))
                    context.writeAndFlush(NIOAny(headers), promise: nil)
                }
            })
        })
        XCTAssertNoThrow(try self.channel.pipeline.addHandler(http2Handler).wait())
        XCTAssertNoThrow(try connectionSetup())

        // Let's send a bunch of headers frames. This should open some streams.
        let headers = HTTP2Frame.FramePayload.headers(.init(headers: .basicRequestHeaders, endStream: false))
        let streamIDs = stride(from: 1, to: 100, by: 2).map { HTTP2StreamID($0) }
        for streamID in streamIDs {
            XCTAssertNoThrow(try self.channel.writeInbound(HTTP2Frame(streamID: streamID, payload: headers).encode()))
        }
        XCTAssertEqual(completedChannelCount.load(ordering: .sequentiallyConsistent), 0)
        XCTAssertEqual(streamDelegate.created, 50)
        XCTAssertEqual(streamDelegate.closed, 0)
        XCTAssertEqual(streamDelegate.open, 50)

        // Let's some data with endStream to close the streams.
        for streamID in streamIDs {
            let dataFrame = HTTP2Frame(streamID: streamID, payload: .data(.init(data: .byteBuffer(ByteBuffer(string: "Hello, world!")), endStream: true)))
            XCTAssertNoThrow(try self.channel.writeInbound(dataFrame.encode()))
        }
        XCTAssertEqual(completedChannelCount.load(ordering: .sequentiallyConsistent), 0)
        XCTAssertEqual(streamDelegate.created, 50)
        XCTAssertEqual(streamDelegate.closed, 50)
        XCTAssertEqual(streamDelegate.open, 0)

        (self.channel.eventLoop as! EmbeddedEventLoop).run()

        // At this stage all the promises should be completed, all the streams should be closed.
        XCTAssertEqual(completedChannelCount.load(ordering: .sequentiallyConsistent), 50)
        XCTAssertEqual(streamDelegate.created, 50)
        XCTAssertEqual(streamDelegate.closed, 50)
        XCTAssertEqual(streamDelegate.open, 0)
        XCTAssertNoThrow(try self.channel.finish())
    }

    func testDelegateReceivesOutboundCreationAndCloseNotifications() throws {
        let streamDelegate = CountingStreamDelegate()
        let configurePromise: EventLoopPromise<Void> = self.channel.eventLoop.makePromise()
        let createdChannelCount = ManagedAtomic<Int>(0)
<<<<<<< HEAD
        let configuredChannelCount = ManagedAtomic<Int>(0)
        let streamIDs = NIOLockedValueBox(Array<HTTP2StreamID>())
        let http2Handler = NIOHTTP2Handler(mode: .client, eventLoop: self.channel.eventLoop, streamDelegate: streamDelegate) { channel in
            XCTFail("Must not be called")
            return channel.eventLoop.makeFailedFuture(MyError())
        }
=======
        var configuredChannelCount = 0
        var streamIDs = Array<HTTP2StreamID>()
        let http2Handler = NIOHTTP2Handler(
            mode: .client, 
            eventLoop: self.channel.eventLoop, 
            streamDelegate: streamDelegate, 
            inboundStreamInitializer: { _ in
                XCTFail("Must not be called")
                return self.channel.eventLoop.makeFailedFuture(MyError())
            }
        )
>>>>>>> 82753147
        XCTAssertNoThrow(try self.channel.pipeline.addHandler(http2Handler).wait())
        try connectionSetup(mode: .client)

        let multiplexer = try http2Handler.multiplexer.wait()
        for _ in 0..<3 {
            let channelPromise: EventLoopPromise<Channel> = self.channel.eventLoop.makePromise()
            multiplexer.createStreamChannel(promise: channelPromise) { channel in
                createdChannelCount.wrappingIncrement(ordering: .sequentiallyConsistent)
                return configurePromise.futureResult
            }
            channelPromise.futureResult.whenSuccess { channel in
                configuredChannelCount.wrappingIncrement(ordering: .sequentiallyConsistent)
                // Write some headers: the flush will trigger a stream ID to be assigned to the channel.
                channel.writeAndFlush(HTTP2Frame.FramePayload.headers(.init(headers: .basicRequestHeaders, endStream: true))).whenSuccess {
                    channel.getOption(HTTP2StreamChannelOptions.streamID).whenSuccess { streamID in
                        streamIDs.withLockedValue { streamIDs in
                            streamIDs.append(streamID)
                        }
                    }
                }
            }
        }

        // Run the loop to create the channels.
        self.channel.embeddedEventLoop.run()

        XCTAssertEqual(createdChannelCount.load(ordering: .sequentiallyConsistent), 3)
        XCTAssertEqual(configuredChannelCount.load(ordering: .sequentiallyConsistent), 0)
        streamIDs.withLockedValue { streamIDs in
            XCTAssertEqual(streamIDs.count, 0)
        }
        XCTAssertEqual(streamDelegate.created, 0)
        XCTAssertEqual(streamDelegate.closed, 0)
        XCTAssertEqual(streamDelegate.open, 0)

        configurePromise.succeed(())
        XCTAssertEqual(createdChannelCount.load(ordering: .sequentiallyConsistent), 3)
        XCTAssertEqual(configuredChannelCount.load(ordering: .sequentiallyConsistent), 3)
        streamIDs.withLockedValue { streamIDs in
            XCTAssertEqual(streamIDs, [1, 3, 5].map { HTTP2StreamID($0) })
        }
        XCTAssertEqual(streamDelegate.created, 3)
        XCTAssertEqual(streamDelegate.closed,0)
        XCTAssertEqual(streamDelegate.open, 3)

        // write a response to allow the streams to fully closes
        try streamIDs.withLockedValue { streamIDs in
            for id in streamIDs {
                let headers = HTTP2Frame(streamID: id, payload: .headers(.init(headers: .basicResponseHeaders, endStream: true)))
                XCTAssertNoThrow(try self.channel.writeInbound(headers.encode()))
            }
        }
        (self.channel.eventLoop as! EmbeddedEventLoop).run()

        XCTAssertEqual(streamDelegate.created, 3)
        XCTAssertEqual(streamDelegate.closed,3)
        XCTAssertEqual(streamDelegate.open, 0)

        XCTAssertNoThrow(try self.channel.finish())
    }
}

private final class ReadAndFrameConsumer: ChannelInboundHandler, ChannelOutboundHandler {
    typealias InboundIn = HTTP2Frame.FramePayload
    typealias OutboundIn = HTTP2Frame.FramePayload

    private(set) var receivedFrames: [HTTP2Frame.FramePayload] = []
    private(set) var readCount = 0
    private(set) var readCompleteCount = 0
    private(set) var channelInactiveCount = 0
    private(set) var readPending = false

    var forwardRead = true {
        didSet {
            if self.forwardRead, self.readPending {
                self.context.read()
                self.readPending = false
            }
        }
    }

    var context: ChannelHandlerContext!

    func handlerAdded(context: ChannelHandlerContext) {
        self.context = context
    }

    func handlerRemoved(context: ChannelHandlerContext) {
        self.context = context
    }

    func channelRead(context: ChannelHandlerContext, data: NIOAny) {
        self.receivedFrames.append(self.unwrapInboundIn(data))
        context.fireChannelRead(data)
    }

    func channelReadComplete(context: ChannelHandlerContext) {
        self.readCompleteCount += 1
        context.fireChannelReadComplete()
    }

    func channelInactive(context: ChannelHandlerContext) {
        self.channelInactiveCount += 1
        context.fireChannelInactive()
    }

    func read(context: ChannelHandlerContext) {
        self.readCount += 1
        if forwardRead {
            context.read()
            self.readPending = false
        } else {
            self.readPending = true
        }
    }
}

extension HTTP2Frame {
    func encode() throws -> ByteBuffer {
        let allocator = ByteBufferAllocator()
        var buffer = allocator.buffer(capacity: 1024)

        var frameEncoder = HTTP2FrameEncoder(allocator: allocator)
        let extraData = try frameEncoder.encode(frame: self, to: &buffer)
        if let extraData = extraData {
            switch extraData {
            case .byteBuffer(let extraBuffer):
                buffer.writeImmutableBuffer(extraBuffer)
            default:
                preconditionFailure()
            }
        }
        return buffer
    }
}<|MERGE_RESOLUTION|>--- conflicted
+++ resolved
@@ -600,25 +600,11 @@
 
     func testFlushingOneChannelDoesntFlushThemAll() async throws {
         let writeTracker = IODataWriteRecorder()
-<<<<<<< HEAD
         let (channelsStream, channelsContinuation) = AsyncStream.makeStream(of: Channel.self)
-        let http2Handler = NIOHTTP2Handler(mode: .server, eventLoop: self.channel.eventLoop) { channel in
+        let http2Handler = NIOHTTP2Handler(mode: .server, eventLoop: self.channel.eventLoop, inboundStreamInitializer: { channel in
             channelsContinuation.yield(channel)
             return channel.eventLoop.makeSucceededFuture(())
-        }
-=======
-        let channels = NIOLockedValueBox<[Channel]>([])
-        let http2Handler = NIOHTTP2Handler(
-            mode: .server,
-            eventLoop: self.channel.eventLoop,
-            inboundStreamInitializer: { channel in
-                channels.withLockedValue { channels in
-                    channels.append(channel)
-                }
-                return channel.eventLoop.makeSucceededVoidFuture()
-            }
-        )
->>>>>>> 82753147
+        })
         XCTAssertNoThrow(try self.channel.pipeline.addHandler(writeTracker).wait())
         XCTAssertNoThrow(try self.channel.pipeline.addHandler(http2Handler).wait())
         XCTAssertNoThrow(try connectionSetup())
@@ -657,17 +643,9 @@
     }
 
     func testUnflushedWritesFailOnError() throws {
-<<<<<<< HEAD
         let childChannelPromise = self.channel.eventLoop.makePromise(of: Channel.self)
-        let http2Handler = NIOHTTP2Handler(mode: .server, eventLoop: self.channel.eventLoop) { channel in
+        let http2Handler = NIOHTTP2Handler(mode: .server, eventLoop: self.channel.eventLoop, inboundStreamInitializer: { channel in
             childChannelPromise.succeed(channel)
-=======
-        let childChannel = NIOLockedValueBox<Channel?>(nil)
-        let http2Handler = NIOHTTP2Handler(mode: .server, eventLoop: self.channel.eventLoop, inboundStreamInitializer: { channel in
-            childChannel.withLockedValue { childChannel in
-                childChannel = channel
-            }
->>>>>>> 82753147
             return channel.eventLoop.makeSucceededVoidFuture()
         })
         XCTAssertNoThrow(try self.channel.pipeline.addHandler(http2Handler).wait())
@@ -704,17 +682,9 @@
     }
 
     func testWritesFailOnClosedStreamChannels() throws {
-<<<<<<< HEAD
         let childChannelPromise = self.channel.eventLoop.makePromise(of: Channel.self)
-        let http2Handler = NIOHTTP2Handler(mode: .server, eventLoop: self.channel.eventLoop) { channel in
+        let http2Handler = NIOHTTP2Handler(mode: .server, eventLoop: self.channel.eventLoop, inboundStreamInitializer: { channel in
             childChannelPromise.succeed(channel)
-=======
-        let childChannel = NIOLockedValueBox<Channel?>(nil)
-        let http2Handler = NIOHTTP2Handler(mode: .server, eventLoop: self.channel.eventLoop, inboundStreamInitializer: { channel in
-            childChannel.withLockedValue { childChannel in
-                childChannel = channel
-            }
->>>>>>> 82753147
             return channel.pipeline.addHandler(TestHookHandler { context, payload in
                 guard case .headers(let requestHeaders) = payload else {
                     preconditionFailure("Expected request headers.")
@@ -754,7 +724,7 @@
     func testReadPullsInAllFrames() throws {
         let childChannelPromise = self.channel.eventLoop.makePromise(of: Channel.self)
         let frameRecorder = InboundFramePayloadRecorder()
-        let http2Handler = NIOHTTP2Handler(mode: .server, eventLoop: self.channel.eventLoop) { channel -> EventLoopFuture<Void> in
+        let http2Handler = NIOHTTP2Handler(mode: .server, eventLoop: self.channel.eventLoop, inboundStreamInitializer: { channel -> EventLoopFuture<Void> in
             childChannelPromise.succeed(channel)
 
             // We're going to disable autoRead on this channel.
@@ -769,7 +739,7 @@
             }.flatMap {
                 channel.pipeline.addHandler(frameRecorder)
             }
-        }
+        })
         XCTAssertNoThrow(try self.channel.pipeline.addHandler(http2Handler).wait())
         XCTAssertNoThrow(try connectionSetup())
 
@@ -1064,25 +1034,12 @@
     func testCreatingOutboundChannelClient() throws {
         let configurePromise: EventLoopPromise<Void> = self.channel.eventLoop.makePromise()
         let createdChannelCount = ManagedAtomic<Int>(0)
-<<<<<<< HEAD
         let configuredChannelCount = ManagedAtomic<Int>(0)
         let streamIDs = NIOLockedValueBox(Array<HTTP2StreamID>())
-        let http2Handler = NIOHTTP2Handler(mode: .client, eventLoop: self.channel.eventLoop) { channel in
+        let http2Handler = NIOHTTP2Handler(mode: .client, eventLoop: self.channel.eventLoop, inboundStreamInitializer: { channel in
             XCTFail("Must not be called")
             return channel.eventLoop.makeFailedFuture(MyError())
-        }
-=======
-        var configuredChannelCount = 0
-        var streamIDs = Array<HTTP2StreamID>()
-        let http2Handler = NIOHTTP2Handler(
-            mode: .client, eventLoop:
-                self.channel.eventLoop,
-            inboundStreamInitializer: { _ in
-                XCTFail("Must not be called")
-                return self.channel.eventLoop.makeFailedFuture(MyError())
-            }
-        )
->>>>>>> 82753147
+        })
         XCTAssertNoThrow(try self.channel.pipeline.addHandler(http2Handler).wait())
         XCTAssertNoThrow(try self.channel.connect(to: SocketAddress(unixDomainSocketPath: "/whatever"), promise: nil)) // to make the channel active
 
@@ -1132,21 +1089,10 @@
 
         XCTAssertNoThrow(try self.channel.connect(to: SocketAddress(unixDomainSocketPath: "/whatever"), promise: nil))
 
-<<<<<<< HEAD
-        let http2Handler = NIOHTTP2Handler(mode: .client, eventLoop: self.channel.eventLoop) { channel in
+        let http2Handler = NIOHTTP2Handler(mode: .client, eventLoop: self.channel.eventLoop, inboundStreamInitializer: { channel in
             XCTFail("Must not be called")
             return channel.eventLoop.makeFailedFuture(MyError())
-        }
-=======
-        let http2Handler = NIOHTTP2Handler(
-            mode: .client, eventLoop: 
-                self.channel.eventLoop,
-            inboundStreamInitializer: { _ in
-                XCTFail("Must not be called")
-                return self.channel.eventLoop.makeFailedFuture(MyError())
-            }
-        )
->>>>>>> 82753147
+        })
         XCTAssertNoThrow(try self.channel.pipeline.addHandler(writeRecorder).wait())
         XCTAssertNoThrow(try self.channel.pipeline.addHandler(http2Handler).wait())
         (self.channel.eventLoop as! EmbeddedEventLoop).run()
@@ -1177,21 +1123,10 @@
         let configurePromise: EventLoopPromise<Void> = self.channel.eventLoop.makePromise()
         let childChannelPromise = self.channel.eventLoop.makePromise(of: Channel.self)
 
-<<<<<<< HEAD
-        let http2Handler = NIOHTTP2Handler(mode: .server, eventLoop: self.channel.eventLoop) { channel in
+        let http2Handler = NIOHTTP2Handler(mode: .server, eventLoop: self.channel.eventLoop, inboundStreamInitializer: { channel in
             XCTFail("Must not be called")
             return channel.eventLoop.makeFailedFuture(MyError())
-        }
-=======
-        let http2Handler = NIOHTTP2Handler(
-            mode: .server,
-            eventLoop: self.channel.eventLoop,
-            inboundStreamInitializer: { _ in
-                XCTFail("Must not be called")
-                return self.channel.eventLoop.makeFailedFuture(MyError())
-            }
-        )
->>>>>>> 82753147
+        })
         XCTAssertNoThrow(try self.channel.pipeline.addHandler(http2Handler).wait())
         let multiplexer = try http2Handler.multiplexer.wait()
         multiplexer.createStreamChannel(promise: nil) { channel in
@@ -1225,21 +1160,10 @@
         let configurePromise: EventLoopPromise<Void> = self.channel.eventLoop.makePromise()
         let writeRecorder = FrameWriteRecorder()
 
-<<<<<<< HEAD
-        let http2Handler = NIOHTTP2Handler(mode: .server, eventLoop: self.channel.eventLoop) { channel in
+        let http2Handler = NIOHTTP2Handler(mode: .server, eventLoop: self.channel.eventLoop, inboundStreamInitializer: { channel in
             XCTFail("Must not be called")
             return channel.eventLoop.makeFailedFuture(MyError())
-        }
-=======
-        let http2Handler = NIOHTTP2Handler(
-            mode: .server,
-            eventLoop: self.channel.eventLoop,
-            inboundStreamInitializer: { _ in
-                XCTFail("Must not be called")
-                return self.channel.eventLoop.makeFailedFuture(MyError())
-            }
-        )
->>>>>>> 82753147
+        })
         XCTAssertNoThrow(try self.channel.pipeline.addHandler(writeRecorder).wait())
         XCTAssertNoThrow(try self.channel.pipeline.addHandler(http2Handler).wait())
         let multiplexer = try http2Handler.multiplexer.wait()
@@ -1264,21 +1188,10 @@
             XCTFail("Activation promise must not fail")
         }
 
-<<<<<<< HEAD
-        let http2Handler = NIOHTTP2Handler(mode: .server, eventLoop: self.channel.eventLoop) { channel in
+        let http2Handler = NIOHTTP2Handler(mode: .server, eventLoop: self.channel.eventLoop, inboundStreamInitializer: { channel in
             XCTFail("Must not be called")
             return channel.eventLoop.makeFailedFuture(MyError())
-        }
-=======
-        let http2Handler = NIOHTTP2Handler(
-            mode: .server,
-            eventLoop: self.channel.eventLoop,
-            inboundStreamInitializer: { _ in
-                XCTFail("Must not be called")
-                return self.channel.eventLoop.makeFailedFuture(MyError())
-            }
-        )
->>>>>>> 82753147
+        })
         XCTAssertNoThrow(try self.channel.pipeline.addHandler(http2Handler).wait())
         let multiplexer = try http2Handler.multiplexer.wait()
         multiplexer.createStreamChannel(promise: nil) { channel in
@@ -1305,21 +1218,10 @@
             XCTFail("Activation promise must not fail")
         }
 
-<<<<<<< HEAD
-        let http2Handler = NIOHTTP2Handler(mode: .server, eventLoop: self.channel.eventLoop) { channel in
+        let http2Handler = NIOHTTP2Handler(mode: .server, eventLoop: self.channel.eventLoop, inboundStreamInitializer: { channel in
             XCTFail("Must not be called")
             return channel.eventLoop.makeFailedFuture(MyError())
-        }
-=======
-        let http2Handler = NIOHTTP2Handler(
-            mode: .server,
-            eventLoop: self.channel.eventLoop,
-            inboundStreamInitializer: { _ in
-                XCTFail("Must not be called")
-                return self.channel.eventLoop.makeFailedFuture(MyError())
-            }
-        )
->>>>>>> 82753147
+        })
         XCTAssertNoThrow(try self.channel.pipeline.addHandler(http2Handler).wait())
 
         XCTAssertNoThrow(try self.channel.connect(to: SocketAddress(ipAddress: "127.0.0.1", port: 8765)).wait())
@@ -1348,12 +1250,8 @@
             XCTFail("Activation promise must not fail")
         }
 
-<<<<<<< HEAD
-        let http2Handler = NIOHTTP2Handler(mode: .server, eventLoop: self.channel.eventLoop) { channel in
+        let http2Handler = NIOHTTP2Handler(mode: .server, eventLoop: self.channel.eventLoop, inboundStreamInitializer: { channel in
             let activeRecorder = ActiveHandler(activatedPromise: activePromise)
-=======
-        let http2Handler = NIOHTTP2Handler(mode: .server, eventLoop: self.channel.eventLoop, inboundStreamInitializer: { channel in
->>>>>>> 82753147
             return channel.pipeline.addHandler(activeRecorder)
         })
         XCTAssertNoThrow(try self.channel.pipeline.addHandler(http2Handler).wait())
@@ -1400,21 +1298,10 @@
     func testCreatedChildChannelCanBeClosedImmediately() throws {
         let closed = ManagedAtomic<Bool>(false)
 
-<<<<<<< HEAD
-        let http2Handler = NIOHTTP2Handler(mode: .client, eventLoop: self.channel.eventLoop) { channel in
+        let http2Handler = NIOHTTP2Handler(mode: .client, eventLoop: self.channel.eventLoop, inboundStreamInitializer: { channel in
             XCTFail("Must not be called")
             return channel.eventLoop.makeFailedFuture(MyError())
-        }
-=======
-        let http2Handler = NIOHTTP2Handler(
-            mode: .client,
-            eventLoop: self.channel.eventLoop,
-            inboundStreamInitializer: { channel in
-                XCTFail("Must not be called")
-                return self.channel.eventLoop.makeFailedFuture(MyError())
-            }
-        )
->>>>>>> 82753147
+        })
         XCTAssertNoThrow(try self.channel.pipeline.addHandler(http2Handler).wait())
 
         XCTAssertFalse(closed.load(ordering: .sequentiallyConsistent))
@@ -1431,21 +1318,10 @@
     func testCreatedChildChannelCanBeClosedBeforeWritingHeaders() throws {
         let closed = ManagedAtomic<Bool>(false)
 
-<<<<<<< HEAD
-        let http2Handler = NIOHTTP2Handler(mode: .client, eventLoop: self.channel.eventLoop) { channel in
+        let http2Handler = NIOHTTP2Handler(mode: .client, eventLoop: self.channel.eventLoop, inboundStreamInitializer: { channel in
             XCTFail("Must not be called")
             return channel.eventLoop.makeFailedFuture(MyError())
-        }
-=======
-        let http2Handler = NIOHTTP2Handler(
-            mode: .client, 
-            eventLoop: self.channel.eventLoop,
-            inboundStreamInitializer: { channel in
-                XCTFail("Must not be called")
-                return self.channel.eventLoop.makeFailedFuture(MyError())
-            }
-        )
->>>>>>> 82753147
+        })
         XCTAssertNoThrow(try self.channel.pipeline.addHandler(http2Handler).wait())
 
         let channelPromise = self.channel.eventLoop.makePromise(of: Channel.self)
@@ -1473,21 +1349,10 @@
         // We need to activate the underlying channel here.
         XCTAssertNoThrow(try self.channel.connect(to: SocketAddress(ipAddress: "127.0.0.1", port: 80)).wait())
 
-<<<<<<< HEAD
-        let http2Handler = NIOHTTP2Handler(mode: .client, eventLoop: self.channel.eventLoop) { channel in
+        let http2Handler = NIOHTTP2Handler(mode: .client, eventLoop: self.channel.eventLoop, inboundStreamInitializer: { channel in
             XCTFail("Must not be called")
             return channel.eventLoop.makeFailedFuture(MyError())
-        }
-=======
-        let http2Handler = NIOHTTP2Handler(
-            mode: .client, 
-            eventLoop: self.channel.eventLoop,
-            inboundStreamInitializer: { channel in
-                XCTFail("Must not be called")
-                return self.channel.eventLoop.makeFailedFuture(MyError())
-            }
-        )
->>>>>>> 82753147
+        })
         XCTAssertNoThrow(try self.channel.pipeline.addHandler(http2Handler).wait())
         XCTAssertEqual(try self.channel.readAllBuffers().count, 2) // magic & settings
 
@@ -1509,21 +1374,10 @@
         // We need to activate the underlying channel here.
         XCTAssertNoThrow(try self.channel.connect(to: SocketAddress(ipAddress: "127.0.0.1", port: 80)).wait())
 
-<<<<<<< HEAD
-        let http2Handler = NIOHTTP2Handler(mode: .client, eventLoop: self.channel.eventLoop) { channel in
+        let http2Handler = NIOHTTP2Handler(mode: .client, eventLoop: self.channel.eventLoop, inboundStreamInitializer: { channel in
             XCTFail("Must not be called")
             return channel.eventLoop.makeFailedFuture(MyError())
-        }
-=======
-        let http2Handler = NIOHTTP2Handler(
-            mode: .client, 
-            eventLoop: self.channel.eventLoop,
-            inboundStreamInitializer: { channel in
-                XCTFail("Must not be called")
-                return self.channel.eventLoop.makeFailedFuture(MyError())
-            }
-        )
->>>>>>> 82753147
+        })
         XCTAssertNoThrow(try self.channel.pipeline.addHandler(http2Handler).wait())
         XCTAssertEqual(try self.channel.readAllBuffers().count, 2) // magic & settings
 
@@ -1707,22 +1561,10 @@
         var streamConfiguration = NIOHTTP2Handler.StreamConfiguration()
         streamConfiguration.outboundBufferSizeHighWatermark = 100
         streamConfiguration.outboundBufferSizeLowWatermark = 50
-<<<<<<< HEAD
-        let http2Handler = NIOHTTP2Handler(mode: .client, eventLoop: self.channel.eventLoop, streamConfiguration: streamConfiguration) { channel in
+        let http2Handler = NIOHTTP2Handler(mode: .client, eventLoop: self.channel.eventLoop, streamConfiguration: streamConfiguration, inboundStreamInitializer: { channel in
             XCTFail("Must not be called")
             return channel.eventLoop.makeFailedFuture(MyError())
-        }
-=======
-        let http2Handler = NIOHTTP2Handler(
-            mode: .client,
-            eventLoop: self.channel.eventLoop,
-            streamConfiguration: streamConfiguration,
-            inboundStreamInitializer: { _ in
-                XCTFail("Must not be called")
-                return self.channel.eventLoop.makeFailedFuture(MyError())
-            }
-        )
->>>>>>> 82753147
+        })
         XCTAssertNoThrow(try self.channel.pipeline.addHandler(http2Handler).wait())
 
         // We need to activate the underlying channel here.
@@ -1772,21 +1614,11 @@
     }
 
     func testMultiplexerModifiesStreamChannelWritabilityBasedOnParentChannelWritability() throws {
-<<<<<<< HEAD
-        let http2Handler = NIOHTTP2Handler(mode: .client, eventLoop: self.channel.eventLoop) { channel in
+
+        let http2Handler = NIOHTTP2Handler(mode: .client, eventLoop: self.channel.eventLoop, inboundStreamInitializer: { channel in
             XCTFail("Must not be called")
             return channel.eventLoop.makeFailedFuture(MyError())
-        }
-=======
-        let http2Handler = NIOHTTP2Handler(
-            mode: .client, eventLoop: 
-                self.channel.eventLoop,
-            inboundStreamInitializer: { _ in
-                XCTFail("Must not be called")
-                return self.channel.eventLoop.makeFailedFuture(MyError())
-            }
-        )
->>>>>>> 82753147
+        })
         XCTAssertNoThrow(try self.channel.pipeline.addHandler(http2Handler).wait())
 
         // We need to activate the underlying channel here.
@@ -1829,22 +1661,10 @@
         var streamConfiguration = NIOHTTP2Handler.StreamConfiguration()
         streamConfiguration.outboundBufferSizeHighWatermark = 100
         streamConfiguration.outboundBufferSizeLowWatermark = 50
-<<<<<<< HEAD
-        let http2Handler = NIOHTTP2Handler(mode: .client, eventLoop: self.channel.eventLoop, streamConfiguration: streamConfiguration) { channel in
+        let http2Handler = NIOHTTP2Handler(mode: .client, eventLoop: self.channel.eventLoop, streamConfiguration: streamConfiguration, inboundStreamInitializer: { channel in
             XCTFail("Must not be called")
             return channel.eventLoop.makeFailedFuture(MyError())
-        }
-=======
-        let http2Handler = NIOHTTP2Handler(
-            mode: .client,
-            eventLoop: self.channel.eventLoop,
-            streamConfiguration: streamConfiguration,
-            inboundStreamInitializer: { _ in
-                XCTFail("Must not be called")
-                return self.channel.eventLoop.makeFailedFuture(MyError())
-            }
-        )
->>>>>>> 82753147
+        })
         XCTAssertNoThrow(try self.channel.pipeline.addHandler(http2Handler).wait())
 
         // We need to activate the underlying channel here.
@@ -1910,22 +1730,10 @@
         var streamConfiguration = NIOHTTP2Handler.StreamConfiguration()
         streamConfiguration.outboundBufferSizeHighWatermark = 100
         streamConfiguration.outboundBufferSizeLowWatermark = 50
-<<<<<<< HEAD
-        let http2Handler = NIOHTTP2Handler(mode: .client, eventLoop: self.channel.eventLoop, streamConfiguration: streamConfiguration) { channel in
+        let http2Handler = NIOHTTP2Handler(mode: .client, eventLoop: self.channel.eventLoop, streamConfiguration: streamConfiguration, inboundStreamInitializer: { channel in
             XCTFail("Must not be called")
             return channel.eventLoop.makeFailedFuture(MyError())
-        }
-=======
-        let http2Handler = NIOHTTP2Handler(
-            mode: .client,
-            eventLoop: self.channel.eventLoop,
-            streamConfiguration: streamConfiguration,
-            inboundStreamInitializer: { _ in
-                XCTFail("Must not be called")
-                return self.channel.eventLoop.makeFailedFuture(MyError())
-            }
-        )
->>>>>>> 82753147
+        })
         XCTAssertNoThrow(try self.channel.pipeline.addHandler(http2Handler).wait())
 
         // We need to activate the underlying channel here.
@@ -2280,26 +2088,12 @@
         let streamDelegate = CountingStreamDelegate()
         let configurePromise: EventLoopPromise<Void> = self.channel.eventLoop.makePromise()
         let createdChannelCount = ManagedAtomic<Int>(0)
-<<<<<<< HEAD
         let configuredChannelCount = ManagedAtomic<Int>(0)
         let streamIDs = NIOLockedValueBox(Array<HTTP2StreamID>())
-        let http2Handler = NIOHTTP2Handler(mode: .client, eventLoop: self.channel.eventLoop, streamDelegate: streamDelegate) { channel in
+        let http2Handler = NIOHTTP2Handler(mode: .client, eventLoop: self.channel.eventLoop, streamDelegate: streamDelegate, inboundStreamInitializer: { channel in
             XCTFail("Must not be called")
             return channel.eventLoop.makeFailedFuture(MyError())
-        }
-=======
-        var configuredChannelCount = 0
-        var streamIDs = Array<HTTP2StreamID>()
-        let http2Handler = NIOHTTP2Handler(
-            mode: .client, 
-            eventLoop: self.channel.eventLoop, 
-            streamDelegate: streamDelegate, 
-            inboundStreamInitializer: { _ in
-                XCTFail("Must not be called")
-                return self.channel.eventLoop.makeFailedFuture(MyError())
-            }
-        )
->>>>>>> 82753147
+        })
         XCTAssertNoThrow(try self.channel.pipeline.addHandler(http2Handler).wait())
         try connectionSetup(mode: .client)
 
