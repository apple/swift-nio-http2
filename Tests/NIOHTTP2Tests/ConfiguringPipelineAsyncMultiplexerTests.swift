//===----------------------------------------------------------------------===//
//
// This source file is part of the SwiftNIO open source project
//
// Copyright (c) 2019-2023 Apple Inc. and the SwiftNIO project authors
// Licensed under Apache License v2.0
//
// See LICENSE.txt for license information
// See CONTRIBUTORS.txt for the list of SwiftNIO project authors
//
// SPDX-License-Identifier: Apache-2.0
//
//===----------------------------------------------------------------------===//

import XCTest

import NIOConcurrencyHelpers
import NIOCore
import NIOEmbedded
import NIOHPACK
import NIOHTTP1
import NIOHTTP2
import NIOTLS

final class ConfiguringPipelineAsyncMultiplexerTests: XCTestCase {
    var clientChannel: NIOAsyncTestingChannel!
    var serverChannel: NIOAsyncTestingChannel!

    override func setUp() {
        self.clientChannel = NIOAsyncTestingChannel()
        self.serverChannel = NIOAsyncTestingChannel()
    }

    override func tearDown() {
        self.clientChannel = nil
        self.serverChannel = nil
    }

    static let requestFramePayload = HTTP2Frame.FramePayload.headers(.init(headers: HPACKHeaders([(":method", "GET"), (":authority", "localhost"), (":scheme", "https"), (":path", "/")]), endStream: true))
    static let responseFramePayload = HTTP2Frame.FramePayload.headers(.init(headers: HPACKHeaders([(":status", "200")]), endStream: true))

    static let requestHead = HTTPRequestHead(version: .init(major: 1, minor: 1), method: .GET, uri: "/testHTTP1")
    static let responseHead = HTTPResponseHead(version: .init(major: 1, minor: 1), status: .ok, headers: HTTPHeaders([("transfer-encoding", "chunked")]))

    final class OKResponder: ChannelInboundHandler {
        typealias InboundIn = HTTP2Frame.FramePayload
        typealias OutboundOut = HTTP2Frame.FramePayload

        func channelRead(context: ChannelHandlerContext, data: NIOAny) {
            let frame = self.unwrapInboundIn(data)
            switch frame {
            case .headers:
                break
            default:
                fatalError("unexpected frame type: \(frame)")
            }

            context.writeAndFlush(self.wrapOutboundOut(responseFramePayload), promise: nil)
            context.fireChannelRead(data)
        }
    }

    final class HTTP1OKResponder: ChannelInboundHandler {
        typealias InboundIn = HTTPServerRequestPart
        typealias OutboundOut = HTTPServerResponsePart

        func channelRead(context: ChannelHandlerContext, data: NIOAny) {
            switch self.unwrapInboundIn(data) {
            case .head:
                context.write(self.wrapOutboundOut(.head(responseHead)), promise: nil)
                context.writeAndFlush(self.wrapOutboundOut(.end(nil)), promise: nil)
            case .body, .end:
                break
            }

            context.fireChannelRead(data)
        }
    }

    final class SimpleRequest: ChannelInboundHandler {
        typealias InboundIn = HTTP2Frame.FramePayload
        typealias OutboundOut = HTTP2Frame.FramePayload

        func writeRequest(context: ChannelHandlerContext) {
            context.writeAndFlush(self.wrapOutboundOut(requestFramePayload), promise: nil)
        }

        func channelActive(context: ChannelHandlerContext) {
            self.writeRequest(context: context)
            context.fireChannelActive()
        }
    }

    // `testBasicPipelineCommunicates` ensures that a client-server system set up to use async stream abstractions
    // can communicate successfully.
    func testBasicPipelineCommunicates() async throws {
        let requestCount = 100

        let serverRecorder = InboundFramePayloadRecorder()

        let clientMultiplexer = try await assertNoThrowWithValue(
            try await self.clientChannel.configureAsyncHTTP2Pipeline(mode: .client) { channel -> EventLoopFuture<Channel> in
                channel.eventLoop.makeSucceededFuture(channel)
            }.get()
        )

        let serverMultiplexer = try await assertNoThrowWithValue(
            try await self.serverChannel.configureAsyncHTTP2Pipeline(mode: .server) { channel -> EventLoopFuture<Channel> in
                channel.pipeline.addHandlers([OKResponder(), serverRecorder]).map { _ in channel }
            }.get()
        )

        try await assertNoThrow(try await self.assertDoHandshake(client: self.clientChannel, server: self.serverChannel))

        try await withThrowingTaskGroup(of: Int.self, returning: Void.self) { group in
            // server
            group.addTask {
                var serverInboundChannelCount = 0
                for try await _ in serverMultiplexer.inbound {
                    serverInboundChannelCount += 1
                }
                return serverInboundChannelCount
            }

            // client
            for _ in 0 ..< requestCount {
                // Let's try sending some requests
                let streamChannel = try await clientMultiplexer.openStream { channel -> EventLoopFuture<Channel> in
                    return channel.pipeline.addHandlers([SimpleRequest(), InboundFramePayloadRecorder()]).map {
                        return channel
                    }
                }

                let clientRecorder = try await streamChannel.pipeline.handler(type: InboundFramePayloadRecorder.self).get()
                try await Self.deliverAllBytes(from: self.clientChannel, to: self.serverChannel)
                try await Self.deliverAllBytes(from: self.serverChannel, to: self.clientChannel)
                clientRecorder.receivedFrames.assertFramePayloadsMatch([ConfiguringPipelineAsyncMultiplexerTests.responseFramePayload])
                try await streamChannel.closeFuture.get()
            }

            try await assertNoThrow(try await self.clientChannel.finish())
            try await assertNoThrow(try await self.serverChannel.finish())

            let serverInboundChannelCount = try await assertNoThrowWithValue(try await group.next()!)
            XCTAssertEqual(serverInboundChannelCount, requestCount, "We should have created one server-side channel as a result of the each HTTP/2 stream used.")
        }

        serverRecorder.receivedFrames.assertFramePayloadsMatch(Array(repeating: ConfiguringPipelineAsyncMultiplexerTests.requestFramePayload, count: requestCount))
    }

    // `testNIOAsyncConnectionStreamChannelPipelineCommunicates` ensures that a client-server system set up to use `NIOAsyncChannel`
    // wrappers around connection and stream channels can communicate successfully.
    func testNIOAsyncConnectionStreamChannelPipelineCommunicates() async throws {
        let requestCount = 100

        let clientMultiplexer = try await assertNoThrowWithValue(
            try await self.clientChannel.configureAsyncHTTP2Pipeline(
                mode: .client,
                streamInitializer: { channel in
                    channel.eventLoop.makeCompletedFuture {
                        try NIOAsyncChannel(
                            synchronouslyWrapping: channel,
                            configuration: .init(inboundType: HTTP2Frame.FramePayload.self, outboundType: HTTP2Frame.FramePayload.self)
                        )
                    }
                }
            ).get()
        )

<<<<<<< HEAD
        let serverMultiplexerFuture = self.serverChannel.configureAsyncHTTP2Pipeline(
            mode: .server,
            inboundStreamInitializer: { channel in
                channel.eventLoop.makeCompletedFuture {
                    try NIOAsyncChannel(
                        synchronouslyWrapping: channel,
                        configuration: .init(inboundType: HTTP2Frame.FramePayload.self, outboundType: HTTP2Frame.FramePayload.self)
                    )
=======
        let serverMultiplexer = try await assertNoThrowWithValue(
            try await self.serverChannel.configureAsyncHTTP2Pipeline(
                mode: .server,
                streamInitializer: { channel in
                    channel.eventLoop.makeCompletedFuture {
                        try NIOAsyncChannel(
                            synchronouslyWrapping: channel,
                            configuration: .init(inboundType: HTTP2Frame.FramePayload.self, outboundType: HTTP2Frame.FramePayload.self)
                        )
                    }
>>>>>>> 3bd9004b
                }
            }
        )

        try await assertNoThrow(try await self.assertDoHandshake(client: self.clientChannel, server: self.serverChannel))

        let serverChannel = self.serverChannel!
        let clientChannel = self.clientChannel!
        try await withThrowingTaskGroup(of: Int.self, returning: Void.self) { group in
            // server
            group.addTask {
                let serverMultiplexer = try await assertNoThrowWithValue(try await serverMultiplexerFuture.get())
                var serverInboundChannelCount = 0
                for try await streamChannel in serverMultiplexer.inbound {
                    for try await receivedFrame in streamChannel.inbound {
                        receivedFrame.assertFramePayloadMatches(this: ConfiguringPipelineAsyncMultiplexerTests.requestFramePayload)

                        try await streamChannel.outbound.write(ConfiguringPipelineAsyncMultiplexerTests.responseFramePayload)
                        streamChannel.outbound.finish()

                        try await Self.deliverAllBytes(from: serverChannel, to: clientChannel)
                    }
                    serverInboundChannelCount += 1
                }
                return serverInboundChannelCount
            }

            // client
            for _ in 0 ..< requestCount {
                let streamChannel = try await clientMultiplexer.openStream() { channel in
                    channel.eventLoop.makeCompletedFuture {
                        try NIOAsyncChannel(
                            synchronouslyWrapping: channel,
                            configuration: .init(
                                inboundType: HTTP2Frame.FramePayload.self,
                                outboundType: HTTP2Frame.FramePayload.self
                            )
                        )
                    }
                }
                // Let's try sending some requests
                try await streamChannel.outbound.write(ConfiguringPipelineAsyncMultiplexerTests.requestFramePayload)
                streamChannel.outbound.finish()

                try await Self.deliverAllBytes(from: self.clientChannel, to: self.serverChannel)

                for try await receivedFrame in streamChannel.inbound {
                    receivedFrame.assertFramePayloadMatches(this: ConfiguringPipelineAsyncMultiplexerTests.responseFramePayload)
                }
            }

            try await assertNoThrow(try await self.clientChannel.finish())
            try await assertNoThrow(try await self.serverChannel.finish())

            let serverInboundChannelCount = try await assertNoThrowWithValue(try await group.next()!)
            XCTAssertEqual(serverInboundChannelCount, requestCount, "We should have created one server-side channel as a result of the one HTTP/2 stream used.")
        }
    }

    // `testNegotiatedHTTP2BasicPipelineCommunicates` ensures that a client-server system set up to use async stream abstractions
    // can communicate successfully when HTTP/2 is negotiated.
    func testNegotiatedHTTP2BasicPipelineCommunicates() async throws {
        let requestCount = 100

        let serverRecorder = InboundFramePayloadRecorder()

        let clientMultiplexer = try await assertNoThrowWithValue(
            try await self.clientChannel.configureAsyncHTTP2Pipeline(mode: .client) { channel -> EventLoopFuture<Channel> in
                channel.eventLoop.makeSucceededFuture(channel)
            }.get()
        )

        let negotiationResultFuture = try await self.serverChannel.configureAsyncHTTPServerPipeline() { channel in
            channel.eventLoop.makeSucceededVoidFuture()
        } http2ConnectionInitializer: { channel in
            channel.eventLoop.makeSucceededVoidFuture()
        } http2StreamInitializer: { channel -> EventLoopFuture<Channel> in
            channel.pipeline.addHandlers([OKResponder(), serverRecorder]).map { _ in channel }
        }.get()

        // Let's pretend the TLS handler did protocol negotiation for us
        self.serverChannel.pipeline.fireUserInboundEventTriggered(TLSUserEvent.handshakeCompleted(negotiatedProtocol: "h2"))

<<<<<<< HEAD
=======
        let negotiationResult = try await negotiationResultFuture.get()

>>>>>>> 3bd9004b
        try await assertNoThrow(try await self.assertDoHandshake(client: self.clientChannel, server: self.serverChannel))

        try await withThrowingTaskGroup(of: Int.self, returning: Void.self) { group in
            // server
            group.addTask {
                let negotiationResult = try await nioProtocolNegotiationResult.getResult()
                let serverMultiplexer: NIOHTTP2Handler.AsyncStreamMultiplexer<Channel>
                switch negotiationResult {
                case .http1_1:
                    preconditionFailure("Negotiation result must be HTTP/2")
                case .http2(let (_, multiplexer)):
                    serverMultiplexer = multiplexer
                }

                var serverInboundChannelCount = 0
                for try await _ in serverMultiplexer.inbound {
                    serverInboundChannelCount += 1
                }
                return serverInboundChannelCount
            }

            // client
            for _ in 0 ..< requestCount {
                // Let's try sending some requests
                let streamChannel = try await clientMultiplexer.openStream { channel -> EventLoopFuture<Channel> in
                    return channel.pipeline.addHandlers([SimpleRequest(), InboundFramePayloadRecorder()]).map {
                        return channel
                    }
                }

                let clientRecorder = try await streamChannel.pipeline.handler(type: InboundFramePayloadRecorder.self).get()

                try await Self.deliverAllBytes(from: self.clientChannel, to: self.serverChannel)
                try await Self.deliverAllBytes(from: self.serverChannel, to: self.clientChannel)

                clientRecorder.receivedFrames.assertFramePayloadsMatch([ConfiguringPipelineAsyncMultiplexerTests.responseFramePayload])
                try await streamChannel.closeFuture.get()
            }

            try await assertNoThrow(try await self.clientChannel.finish())
            try await assertNoThrow(try await self.serverChannel.finish())

            let serverInboundChannelCount = try await assertNoThrowWithValue(try await group.next()!)
            XCTAssertEqual(serverInboundChannelCount, requestCount, "We should have created one server-side channel as a result of the each HTTP/2 stream used.")
        }

        serverRecorder.receivedFrames.assertFramePayloadsMatch(Array(repeating: ConfiguringPipelineAsyncMultiplexerTests.requestFramePayload, count: requestCount))
    }

    // `testNegotiatedHTTP1BasicPipelineCommunicates` ensures that a client-server system set up to use async stream abstractions
    // can communicate successfully when HTTP/1.1 is negotiated.
    func testNegotiatedHTTP1BasicPipelineCommunicates() async throws {
        let requestCount = 100

        let _ = try await self.clientChannel.pipeline.addHTTPClientHandlers().map { [clientChannel = self.clientChannel!] _ in
            clientChannel.pipeline.addHandlers([InboundRecorderHandler<HTTPClientResponsePart>(), HTTP1ClientSendability()])
        }.get()

        let negotiationResultFuture = try await self.serverChannel.configureAsyncHTTPServerPipeline() { channel in
            channel.pipeline.addHandlers([HTTP1OKResponder(), InboundRecorderHandler<HTTPServerRequestPart>()])
        } http2ConnectionInitializer: { channel in
            channel.eventLoop.makeSucceededVoidFuture()
        } http2StreamInitializer: { channel -> EventLoopFuture<Channel> in
            channel.eventLoop.makeSucceededFuture(channel)
        }.get()

        // Let's pretend the TLS handler did protocol negotiation for us
        self.serverChannel.pipeline.fireUserInboundEventTriggered(TLSUserEvent.handshakeCompleted(negotiatedProtocol: "http/1.1"))

        let negotiationResult = try await negotiationResultFuture.get()

        try await Self.deliverAllBytes(from: self.clientChannel, to: self.serverChannel)
        try await Self.deliverAllBytes(from: self.serverChannel, to: self.clientChannel)

        switch negotiationResult {
        case .http1_1:
            break
        case .http2:
            preconditionFailure("Negotiation result must be http/1.1")
        }

        // client
        for _ in 0 ..< requestCount {
            // Let's try sending some http/1.1 requests.
            // we need to put these through a mapping to remove references to `IOData` which isn't Sendable
            try await self.clientChannel.writeOutbound(HTTP1ClientSendability.RequestPart.head(ConfiguringPipelineAsyncMultiplexerTests.requestHead))
            try await self.clientChannel.writeOutbound(HTTP1ClientSendability.RequestPart.end(nil))
            try await Self.deliverAllBytes(from: self.clientChannel, to: self.serverChannel)
            try await Self.deliverAllBytes(from: self.serverChannel, to: self.clientChannel)
        }

        // check expectations
        let clientRecorder = try await self.clientChannel.pipeline.handler(type: InboundRecorderHandler<HTTPClientResponsePart>.self).get()
        let serverRecorder = try await self.serverChannel.pipeline.handler(type: InboundRecorderHandler<HTTPServerRequestPart>.self).get()

        serverRecorder.receivedParts.withLockedValue { receivedParts in
            XCTAssertEqual(receivedParts.count, requestCount*2)
        }
        clientRecorder.receivedParts.withLockedValue { receivedParts in
            XCTAssertEqual(receivedParts.count, requestCount*2)
        }

        for i in 0 ..< requestCount {
            serverRecorder.receivedParts.withLockedValue { receivedParts in
                XCTAssertEqual(receivedParts[i*2], HTTPServerRequestPart.head(ConfiguringPipelineAsyncMultiplexerTests.requestHead), "Unexpected request part in iteration \(i)")
                XCTAssertEqual(receivedParts[i*2+1], HTTPServerRequestPart.end(nil), "Unexpected request part in iteration \(i)")
            }

            clientRecorder.receivedParts.withLockedValue { receivedParts in
                XCTAssertEqual(receivedParts[i*2], HTTPClientResponsePart.head(ConfiguringPipelineAsyncMultiplexerTests.responseHead), "Unexpected response part in iteration \(i)")
                XCTAssertEqual(receivedParts[i*2+1], HTTPClientResponsePart.end(nil), "Unexpected response part in iteration \(i)")
            }
        }

        try await assertNoThrow(try await self.clientChannel.finish())
        try await assertNoThrow(try await self.serverChannel.finish())
    }

    // Simple handler which maps client request parts to remove references to `IOData` which isn't Sendable
    internal final class HTTP1ClientSendability: ChannelOutboundHandler {
        public typealias RequestPart = HTTPPart<HTTPRequestHead, ByteBuffer>

        typealias OutboundIn = RequestPart
        typealias OutboundOut = HTTPClientRequestPart

        func write(context: ChannelHandlerContext, data: NIOAny, promise: EventLoopPromise<Void>?) {
            let requestPart = self.unwrapOutboundIn(data)

            let httpClientRequestPart: HTTPClientRequestPart
            switch requestPart {
            case .head(let head):
                httpClientRequestPart = .head(head)
            case .body(let byteBuffer):
                httpClientRequestPart = .body(.byteBuffer(byteBuffer))
            case .end(let headers):
                httpClientRequestPart = .end(headers)
            }

            context.write(self.wrapOutboundOut(httpClientRequestPart), promise: promise)
        }
    }

    // Simple handler which maps server response parts to remove references to `IOData` which isn't Sendable
    internal final class HTTP1ServerSendability: ChannelOutboundHandler {
        public typealias ResponsePart = HTTPPart<HTTPResponseHead, ByteBuffer>

        typealias OutboundIn = ResponsePart
        typealias OutboundOut = HTTPServerResponsePart

        func write(context: ChannelHandlerContext, data: NIOAny, promise: EventLoopPromise<Void>?) {
            let responsePart = self.unwrapOutboundIn(data)

            let httpServerResponsePart: HTTPServerResponsePart
            switch responsePart {
            case .head(let head):
                httpServerResponsePart = .head(head)
            case .body(let byteBuffer):
                httpServerResponsePart = .body(.byteBuffer(byteBuffer))
            case .end(let headers):
                httpServerResponsePart = .end(headers)
            }

            context.write(self.wrapOutboundOut(httpServerResponsePart), promise: promise)
        }
    }

    /// A simple channel handler that records inbound messages.
    internal final class InboundRecorderHandler<message: Sendable>: ChannelInboundHandler, Sendable {
        typealias InboundIn = message

        let receivedParts = NIOLockedValueBox<[message]>([])

        func channelRead(context: ChannelHandlerContext, data: NIOAny) {
            self.receivedParts.withLockedValue { receivedParts in
                receivedParts.append(self.unwrapInboundIn(data))
            }
            context.fireChannelRead(data)
        }
    }
}

#if swift(<5.9)
// this should be available in the std lib from 5.9 onwards
extension AsyncStream {
    internal static func makeStream(
        of elementType: Element.Type = Element.self,
        bufferingPolicy limit: Continuation.BufferingPolicy = .unbounded
    ) -> (stream: AsyncStream<Element>, continuation: AsyncStream<Element>.Continuation) {
        var continuation: AsyncStream<Element>.Continuation!
        let stream = AsyncStream<Element>(bufferingPolicy: limit) { continuation = $0 }
        return (stream: stream, continuation: continuation!)
    }
}
#endif<|MERGE_RESOLUTION|>--- conflicted
+++ resolved
@@ -167,27 +167,14 @@
             ).get()
         )
 
-<<<<<<< HEAD
         let serverMultiplexerFuture = self.serverChannel.configureAsyncHTTP2Pipeline(
             mode: .server,
-            inboundStreamInitializer: { channel in
+            streamInitializer: { channel in
                 channel.eventLoop.makeCompletedFuture {
                     try NIOAsyncChannel(
                         synchronouslyWrapping: channel,
                         configuration: .init(inboundType: HTTP2Frame.FramePayload.self, outboundType: HTTP2Frame.FramePayload.self)
                     )
-=======
-        let serverMultiplexer = try await assertNoThrowWithValue(
-            try await self.serverChannel.configureAsyncHTTP2Pipeline(
-                mode: .server,
-                streamInitializer: { channel in
-                    channel.eventLoop.makeCompletedFuture {
-                        try NIOAsyncChannel(
-                            synchronouslyWrapping: channel,
-                            configuration: .init(inboundType: HTTP2Frame.FramePayload.self, outboundType: HTTP2Frame.FramePayload.self)
-                        )
-                    }
->>>>>>> 3bd9004b
                 }
             }
         )
@@ -271,17 +258,12 @@
         // Let's pretend the TLS handler did protocol negotiation for us
         self.serverChannel.pipeline.fireUserInboundEventTriggered(TLSUserEvent.handshakeCompleted(negotiatedProtocol: "h2"))
 
-<<<<<<< HEAD
-=======
-        let negotiationResult = try await negotiationResultFuture.get()
-
->>>>>>> 3bd9004b
         try await assertNoThrow(try await self.assertDoHandshake(client: self.clientChannel, server: self.serverChannel))
 
         try await withThrowingTaskGroup(of: Int.self, returning: Void.self) { group in
             // server
             group.addTask {
-                let negotiationResult = try await nioProtocolNegotiationResult.getResult()
+                let negotiationResult = try await negotiationResultFuture.get()
                 let serverMultiplexer: NIOHTTP2Handler.AsyncStreamMultiplexer<Channel>
                 switch negotiationResult {
                 case .http1_1:
