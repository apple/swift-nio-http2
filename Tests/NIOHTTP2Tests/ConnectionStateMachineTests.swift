--- conflicted
+++ resolved
@@ -1090,15 +1090,13 @@
         assertSucceeds(self.client.sendGoaway(lastStreamID: .rootStream))
         assertSucceeds(self.server.receiveGoaway(lastStreamID: .rootStream))
 
-<<<<<<< HEAD
         // Sending RST_STREAM is cool too.
         assertSucceeds(self.client.sendRstStream(streamID: streamOne, reason: .noError))
-=======
+
         // PINGing is cool too.
         assertSucceeds(self.client.sendPing())
         assertSucceeds(self.server.receivePing(ackFlagSet: false))
         assertSucceeds(self.client.receivePing(ackFlagSet: true))
->>>>>>> 9f6d865c
     }
 
     func testPushesAfterSendingPrefaceAreInvalid() {
