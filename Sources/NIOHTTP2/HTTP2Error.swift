//===----------------------------------------------------------------------===//
//
// This source file is part of the SwiftNIO open source project
//
// Copyright (c) 2017-2018 Apple Inc. and the SwiftNIO project authors
// Licensed under Apache License v2.0
//
// See LICENSE.txt for license information
// See CONTRIBUTORS.txt for the list of SwiftNIO project authors
//
// SPDX-License-Identifier: Apache-2.0
//
//===----------------------------------------------------------------------===//

import CNIONghttp2

public protocol NIOHTTP2Error: Equatable, Error { }

/// Errors that NIO raises when handling HTTP/2 connections.
public enum NIOHTTP2Errors {
    /// NIO's upgrade handler encountered a successful upgrade to a protocol that it
    /// does not recognise.
    public struct InvalidALPNToken: NIOHTTP2Error {
        public init() { }
    }

    /// An attempt was made to issue a write on a stream that does not exist.
    public struct NoSuchStream: NIOHTTP2Error {
        /// The stream ID that was used that does not exist.
        public var streamID: HTTP2StreamID

        public init(streamID: HTTP2StreamID) {
            self.streamID = streamID
        }
    }

    /// A stream was closed.
    public struct StreamClosed: NIOHTTP2Error {
        /// The stream ID that was closed.
        public var streamID: HTTP2StreamID

        /// The error code associated with the closure.
        public var errorCode: HTTP2ErrorCode

        public init(streamID: HTTP2StreamID, errorCode: HTTP2ErrorCode) {
            self.streamID = streamID
            self.errorCode = errorCode
        }
    }

    public struct BadClientMagic: NIOHTTP2Error {
        public init() {}
    }

    public struct InternalError: NIOHTTP2Error {
        internal var nghttp2ErrorCode: nghttp2_error

        internal init(nghttp2ErrorCode: nghttp2_error) {
            self.nghttp2ErrorCode = nghttp2ErrorCode
        }
    }
<<<<<<< HEAD

    /// A stream state transition was attempted that was not valid.
    public struct BadStreamStateTransition: NIOHTTP2Error {
        public init() { }
    }

    /// An attempt was made to change the flow control window size, either via
    /// SETTINGS or WINDOW_UPDATE, but this change would move the flow control
    /// window size out of bounds.
    public struct InvalidFlowControlWindowSize: NIOHTTP2Error {
        /// The delta being applied to the flow control window.
        public var delta: Int

        /// The size of the flow control window before the delta was applied.
        public var currentWindowSize: Int

        public init(delta: Int, currentWindowSize: Int) {
            self.delta = delta
            self.currentWindowSize = currentWindowSize
        }
    }

    /// A frame was sent or received that violates HTTP/2 flow control rules.
    public struct FlowControlViolation: NIOHTTP2Error {
        public init() { }
    }

    /// A SETTINGS frame was sent or received with an invalid setting.
    public struct InvalidSetting: NIOHTTP2Error {
        /// The invalid setting.
        public var setting: HTTP2Setting

        public init(setting: HTTP2Setting) {
            self.setting = setting
        }
    }

    /// An attempt to perform I/O was made on a connection that is already closed.
    public struct IOOnClosedConnection: NIOHTTP2Error {
        public init() { }
    }

    /// A SETTINGS frame was received that is invalid.
    public struct ReceivedBadSettings: NIOHTTP2Error {
        public init() { }
    }

    /// A violation of SETTINGS_MAX_CONCURRENT_STREAMS occurred.
    public struct MaxStreamsViolation: NIOHTTP2Error {
        public init() { }
    }

    /// An attempt was made to use a stream ID that is too small.
    public struct StreamIDTooSmall: NIOHTTP2Error {
        public init() { }
    }

    /// An attempt was made to send a frame without having previously sent a connection preface!
    public struct MissingPreface: NIOHTTP2Error {
        public init() { }
    }

    /// An attempt was made to create a stream after a GOAWAY frame has forbidden further
    /// stream creation.
    public struct CreatedStreamAfterGoaway: NIOHTTP2Error {
        public init() { }
    }

    /// A peer has attempted to create a stream with a stream ID it is not permitted to use.
    public struct InvalidStreamIDForPeer: NIOHTTP2Error {
        public init() { }
    }

    /// An attempt was made to send a new GOAWAY frame whose lastStreamID is higher than the previous value.
    public struct RaisedGoawayLastStreamID: NIOHTTP2Error {
        public init() { }
    }

    /// The size of the window increment is invalid.
    public struct InvalidWindowIncrementSize: NIOHTTP2Error {
        public init() { }
    }

    /// An attempt was made to push a stream, even though the settings forbid it.
    public struct PushInViolationOfSetting: NIOHTTP2Error {
        public init() { }
    }
}


/// This enum covers errors that are thrown internally for messaging reasons. These should
/// not leak.
internal enum InternalError: Error {
    case attemptedToCreateStream
=======
    
    public struct StreamError: NIOHTTP2Error {
        public var code: HTTP2ErrorCode
        
        public init(code: HTTP2ErrorCode) {
            self.code = code
        }
    }
    
    public struct ConnectionError: NIOHTTP2Error {
        public var code: HTTP2ErrorCode
        
        public init(code: HTTP2ErrorCode) {
            self.code = code
        }
    }
    
    public struct Unsupported: NIOHTTP2Error {
        public var info: String
        
        internal init(info: String) {
            self.info = info
        }
    }
>>>>>>> fb2aea15
}

<|MERGE_RESOLUTION|>--- conflicted
+++ resolved
@@ -59,7 +59,6 @@
             self.nghttp2ErrorCode = nghttp2ErrorCode
         }
     }
-<<<<<<< HEAD
 
     /// A stream state transition was attempted that was not valid.
     public struct BadStreamStateTransition: NIOHTTP2Error {
@@ -147,14 +146,6 @@
     public struct PushInViolationOfSetting: NIOHTTP2Error {
         public init() { }
     }
-}
-
-
-/// This enum covers errors that are thrown internally for messaging reasons. These should
-/// not leak.
-internal enum InternalError: Error {
-    case attemptedToCreateStream
-=======
     
     public struct StreamError: NIOHTTP2Error {
         public var code: HTTP2ErrorCode
@@ -179,6 +170,12 @@
             self.info = info
         }
     }
->>>>>>> fb2aea15
 }
 
+
+/// This enum covers errors that are thrown internally for messaging reasons. These should
+/// not leak.
+internal enum InternalError: Error {
+    case attemptedToCreateStream
+}
+
