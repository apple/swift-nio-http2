--- conflicted
+++ resolved
@@ -170,11 +170,7 @@
     ///         channel that is created by the remote peer. For servers, these are channels created by
     ///         receiving a `HEADERS` frame from a client. For clients, these are channels created by
     ///         receiving a `PUSH_PROMISE` frame from a server. To initiate a new outbound channel, use
-<<<<<<< HEAD
-    ///         ``createStreamChannel(promise:_:)-1jk0q``
-=======
     ///         ``createStreamChannel(promise:_:)-1jk0q``.
->>>>>>> 82753147
     public convenience init(mode: NIOHTTP2Handler.ParserMode,
                             channel: Channel,
                             targetWindowSize: Int = 65535,
