//===----------------------------------------------------------------------===//
//
// This source file is part of the SwiftNIO open source project
//
// Copyright (c) 2017-2021 Apple Inc. and the SwiftNIO project authors
// Licensed under Apache License v2.0
//
// See LICENSE.txt for license information
// See CONTRIBUTORS.txt for the list of SwiftNIO project authors
//
// SPDX-License-Identifier: Apache-2.0
//
//===----------------------------------------------------------------------===//

import NIOCore
import NIOTLS

/// The supported ALPN protocol tokens for NIO's HTTP/2 abstraction layer.
///
/// These can be used to configure your TLS handler appropriately such that it
/// can negotiate HTTP/2 on secure connections. For example, using swift-nio-ssl,
/// you could configure the pipeline like this:
///
/// ```swift
/// let config = TLSConfiguration.forClient(applicationProtocols: NIOHTTP2SupportedALPNProtocols)
/// let context = try SSLContext(configuration: config)
/// channel.pipeline.add(handler: OpenSSLClientHandler(context: context, serverHostname: "example.com")).then {
///     channel.pipeline.configureHTTP2SecureUpgrade(...)
/// }
/// ```
///
/// Configuring for servers is very similar.
public let NIOHTTP2SupportedALPNProtocols = ["h2", "http/1.1"]

<<<<<<< HEAD
#if swift(>=5.7)
/// Legacy type of NIO Channel initializer callbacks which take `HTTP2StreamID` as a parameter.
public typealias NIOChannelInitializerWithStreamID = @Sendable (Channel, HTTP2StreamID) -> EventLoopFuture<Void>
=======
>>>>>>> 3bd9004b
/// The type of NIO Channel initializer callbacks which do not need to return data.
public typealias NIOChannelInitializer = @Sendable (Channel) -> EventLoopFuture<Void>
/// The type of NIO Channel initializer callbacks which need to return data.
public typealias NIOChannelInitializerWithOutput<Output> = @Sendable (Channel) -> EventLoopFuture<Output>
<<<<<<< HEAD
#else
/// Legacy type of NIO Channel initializer callbacks which take `HTTP2StreamID` as a parameter.
public typealias NIOChannelInitializerWithStreamID = (Channel, HTTP2StreamID) -> EventLoopFuture<Void>
/// The type of NIO Channel initializer callbacks which do not need to return data.
public typealias NIOChannelInitializer = (Channel) -> EventLoopFuture<Void>
/// The type of NIO Channel initializer callbacks which need to return data.
public typealias NIOChannelInitializerWithOutput<Output> = (Channel) -> EventLoopFuture<Output>
#endif
=======
>>>>>>> 3bd9004b

extension ChannelPipeline {
    /// Configures a channel pipeline to perform a HTTP/2 secure upgrade.
    ///
    /// HTTP/2 secure upgrade uses the Application Layer Protocol Negotiation TLS extension to
    /// negotiate the inner protocol as part of the TLS handshake. For this reason, until the TLS
    /// handshake is complete, the ultimate configuration of the channel pipeline cannot be known.
    ///
    /// This function configures the pipeline with a pair of callbacks that will handle the result
    /// of the negotiation. It explicitly **does not** configure a TLS handler to actually attempt
    /// to negotiate ALPN. The supported ALPN protocols are provided in
    /// `NIOHTTP2SupportedALPNProtocols`: please ensure that the TLS handler you are using for your
    /// pipeline is appropriately configured to perform this protocol negotiation.
    ///
    /// If negotiation results in an unexpected protocol, the pipeline will close the connection
    /// and no callback will fire.
    ///
    /// This configuration is acceptable for use on both client and server channel pipelines.
    ///
    /// - Parameters:
    ///   - h2PipelineConfigurator: A callback that will be invoked if HTTP/2 has been negotiated, and that
    ///         should configure the pipeline for HTTP/2 use. Must return a future that completes when the
    ///         pipeline has been fully mutated.
    ///   - http1PipelineConfigurator: A callback that will be invoked if HTTP/1.1 has been explicitly
    ///         negotiated, or if no protocol was negotiated. Must return a future that completes when the
    ///         pipeline has been fully mutated.
    /// - Returns: An `EventLoopFuture<Void>` that completes when the pipeline is ready to negotiate.
    @available(*, deprecated, renamed: "Channel.configureHTTP2SecureUpgrade(h2ChannelConfigurator:http1ChannelConfigurator:)")
    public func configureHTTP2SecureUpgrade(h2PipelineConfigurator: @escaping (ChannelPipeline) -> EventLoopFuture<Void>,
                                            http1PipelineConfigurator: @escaping (ChannelPipeline) -> EventLoopFuture<Void>) -> EventLoopFuture<Void> {
        let alpnHandler = ApplicationProtocolNegotiationHandler { result in
            switch result {
            case .negotiated("h2"):
                // Successful upgrade to HTTP/2. Let the user configure the pipeline.
                return h2PipelineConfigurator(self)
            case .negotiated("http/1.1"), .fallback:
                // Explicit or implicit HTTP/1.1 choice.
                return http1PipelineConfigurator(self)
            case .negotiated:
                // We negotiated something that isn't HTTP/1.1. This is a bad scene, and is a good indication
                // of a user configuration error. We're going to close the connection directly.
                return self.close().flatMap { self.eventLoop.makeFailedFuture(NIOHTTP2Errors.InvalidALPNToken()) }
            }
        }

        return self.addHandler(alpnHandler)
    }
}

extension Channel {
    /// Configures a `ChannelPipeline` to speak HTTP/2.
    ///
    /// In general this is not entirely useful by itself, as HTTP/2 is a negotiated protocol. This helper does not handle negotiation.
    /// Instead, this simply adds the handlers required to speak HTTP/2 after negotiation has completed, or when agreed by prior knowledge.
    /// Whenever possible use this function to setup a HTTP/2 server pipeline, as it allows that pipeline to evolve without breaking your code.
    ///
    /// - Parameters:
    ///   - mode: The mode this pipeline will operate in, server or client.
    ///   - initialLocalSettings: The settings that will be used when establishing the connection. These will be sent to the peer as part of the
    ///         handshake.
    ///   - position: The position in the pipeline into which to insert these handlers.
    ///   - inboundStreamStateInitializer: A closure that will be called whenever the remote peer initiates a new stream. This should almost always
    ///         be provided, especially on servers.
    /// - Returns: An `EventLoopFuture` containing the `HTTP2StreamMultiplexer` inserted into this pipeline, which can be used to initiate new streams.
    @available(*, deprecated, renamed: "configureHTTP2Pipeline(mode:initialLocalSettings:position:targetWindowSize:inboundStreamInitializer:)")
    public func configureHTTP2Pipeline(mode: NIOHTTP2Handler.ParserMode,
                                       initialLocalSettings: [HTTP2Setting] = nioDefaultSettings,
                                       position: ChannelPipeline.Position = .last,
                                       inboundStreamStateInitializer: NIOChannelInitializerWithStreamID? = nil) -> EventLoopFuture<HTTP2StreamMultiplexer> {
        return self.configureHTTP2Pipeline(mode: mode, initialLocalSettings: initialLocalSettings, position: position, targetWindowSize: 65535, inboundStreamStateInitializer: inboundStreamStateInitializer)
    }

    /// Configures a `ChannelPipeline` to speak HTTP/2.
    ///
    /// In general this is not entirely useful by itself, as HTTP/2 is a negotiated protocol. This helper does not handle negotiation.
    /// Instead, this simply adds the handlers required to speak HTTP/2 after negotiation has completed, or when agreed by prior knowledge.
    /// Whenever possible use this function to setup a HTTP/2 server pipeline, as it allows that pipeline to evolve without breaking your code.
    ///
    /// - Parameters:
    ///   - mode: The mode this pipeline will operate in, server or client.
    ///   - initialLocalSettings: The settings that will be used when establishing the connection. These will be sent to the peer as part of the
    ///         handshake.
    ///   - position: The position in the pipeline into which to insert these handlers.
    ///   - targetWindowSize: The target size of the HTTP/2 flow control window.
    ///   - inboundStreamStateInitializer: A closure that will be called whenever the remote peer initiates a new stream. This should almost always
    ///         be provided, especially on servers.
    /// - Returns: An `EventLoopFuture` containing the `HTTP2StreamMultiplexer` inserted into this pipeline, which can be used to initiate new streams.
    @available(*, deprecated, renamed: "configureHTTP2Pipeline(mode:initialLocalSettings:position:targetWindowSize:inboundStreamInitializer:)")
    public func configureHTTP2Pipeline(mode: NIOHTTP2Handler.ParserMode,
                                       initialLocalSettings: [HTTP2Setting] = nioDefaultSettings,
                                       position: ChannelPipeline.Position = .last,
                                       targetWindowSize: Int,
                                       inboundStreamStateInitializer: NIOChannelInitializerWithStreamID? = nil) -> EventLoopFuture<HTTP2StreamMultiplexer> {
        var handlers = [ChannelHandler]()
        handlers.reserveCapacity(2)  // Update this if we need to add more handlers, to avoid unnecessary reallocation.
        handlers.append(NIOHTTP2Handler(mode: mode, initialSettings: initialLocalSettings))
        handlers.append(HTTP2StreamMultiplexer(mode: mode, channel: self, targetWindowSize: targetWindowSize, inboundStreamStateInitializer: inboundStreamStateInitializer))

        return self.pipeline.addHandlers(handlers, position: position).flatMap { self.pipeline.handler(type: HTTP2StreamMultiplexer.self) }
    }

    /// Configures a `ChannelPipeline` to speak HTTP/2.
    ///
    /// In general this is not entirely useful by itself, as HTTP/2 is a negotiated protocol. This helper does not handle negotiation.
    /// Instead, this simply adds the handlers required to speak HTTP/2 after negotiation has completed, or when agreed by prior knowledge.
    /// Whenever possible use this function to setup a HTTP/2 server pipeline, as it allows that pipeline to evolve without breaking your code.
    ///
    /// - Parameters:
    ///   - mode: The mode this pipeline will operate in, server or client.
    ///   - initialLocalSettings: The settings that will be used when establishing the connection. These will be sent to the peer as part of the
    ///         handshake.
    ///   - position: The position in the pipeline into which to insert these handlers.
    ///   - targetWindowSize: The target size of the HTTP/2 flow control window.
    ///   - inboundStreamInitializer: A closure that will be called whenever the remote peer initiates a new stream. This should almost always
    ///         be provided, especially on servers.
    /// - Returns: An `EventLoopFuture` containing the `HTTP2StreamMultiplexer` inserted into this pipeline, which can be used to initiate new streams.
    public func configureHTTP2Pipeline(mode: NIOHTTP2Handler.ParserMode,
                                       initialLocalSettings: [HTTP2Setting] = nioDefaultSettings,
                                       position: ChannelPipeline.Position = .last,
                                       targetWindowSize: Int = 65535,
                                       inboundStreamInitializer: NIOChannelInitializer?) -> EventLoopFuture<HTTP2StreamMultiplexer> {

        if self.eventLoop.inEventLoop {
            return self.eventLoop.makeCompletedFuture {
                try self.pipeline.syncOperations.configureHTTP2Pipeline(
                    mode: mode,
                    channel: self,
                    initialLocalSettings: initialLocalSettings,
                    position: position,
                    targetWindowSize: targetWindowSize,
                    inboundStreamInitializer: inboundStreamInitializer
                )
            }
        } else {
            return self.eventLoop.submit {
                try self.pipeline.syncOperations.configureHTTP2Pipeline(
                    mode: mode,
                    channel: self,
                    initialLocalSettings: initialLocalSettings,
                    position: position,
                    targetWindowSize: targetWindowSize,
                    inboundStreamInitializer: inboundStreamInitializer
                )
            }
        }
    }

    /// Configures a `ChannelPipeline` to speak HTTP/2.
    ///
    /// In general this is not entirely useful by itself, as HTTP/2 is a negotiated protocol. This helper does not handle negotiation.
    /// Instead, this simply adds the handler required to speak HTTP/2 after negotiation has completed, or when agreed by prior knowledge.
    /// Whenever possible use this function to setup a HTTP/2 server pipeline, as it allows that pipeline to evolve without breaking your code.
    ///
    /// - Parameters:
    ///   - mode: The mode this pipeline will operate in, server or client.
    ///   - connectionConfiguration: The settings that will be used when establishing the connection. These will be sent to the peer as part of the
    ///         handshake.
    ///   - streamConfiguration: The settings that will be used when establishing new streams. These mainly pertain to flow control.
    ///   - streamDelegate: The delegate to be notified in the event of stream creation and close.
    ///   - position: The position in the pipeline into which to insert this handler.
    ///   - inboundStreamInitializer: A closure that will be called whenever the remote peer initiates a new stream.
    /// - Returns: An `EventLoopFuture` containing the `StreamMultiplexer` inserted into this pipeline, which can be used to initiate new streams.
    public func configureHTTP2Pipeline(mode: NIOHTTP2Handler.ParserMode,
                                       connectionConfiguration: NIOHTTP2Handler.ConnectionConfiguration,
                                       streamConfiguration: NIOHTTP2Handler.StreamConfiguration,
                                       streamDelegate: NIOHTTP2StreamDelegate? = nil,
                                       position: ChannelPipeline.Position = .last,
                                       inboundStreamInitializer: @escaping NIOChannelInitializer) -> EventLoopFuture<NIOHTTP2Handler.StreamMultiplexer> {
        if self.eventLoop.inEventLoop {
            return self.eventLoop.makeCompletedFuture {
                return try self.pipeline.syncOperations.configureHTTP2Pipeline(
                    mode: mode,
                    connectionConfiguration: connectionConfiguration,
                    streamConfiguration: streamConfiguration,
                    streamDelegate: streamDelegate,
                    position: position,
                    inboundStreamInitializer: inboundStreamInitializer
                )
            }
        } else {
            return self.eventLoop.submit {
                return try self.pipeline.syncOperations.configureHTTP2Pipeline(
                    mode: mode,
                    connectionConfiguration: connectionConfiguration,
                    streamConfiguration: streamConfiguration,
                    streamDelegate: streamDelegate,
                    position: position,
                    inboundStreamInitializer: inboundStreamInitializer
                )
            }
        }
    }

    /// Configures a channel to perform an HTTP/2 secure upgrade.
    ///
    /// HTTP/2 secure upgrade uses the Application Layer Protocol Negotiation TLS extension to
    /// negotiate the inner protocol as part of the TLS handshake. For this reason, until the TLS
    /// handshake is complete, the ultimate configuration of the channel pipeline cannot be known.
    ///
    /// This function configures the channel with a pair of callbacks that will handle the result
    /// of the negotiation. It explicitly **does not** configure a TLS handler to actually attempt
    /// to negotiate ALPN. The supported ALPN protocols are provided in
    /// `NIOHTTP2SupportedALPNProtocols`: please ensure that the TLS handler you are using for your
    /// pipeline is appropriately configured to perform this protocol negotiation.
    ///
    /// If negotiation results in an unexpected protocol, the pipeline will close the connection
    /// and no callback will fire.
    ///
    /// This configuration is acceptable for use on both client and server channel pipelines.
    ///
    /// - Parameters:
    ///   - h2ChannelConfigurator: A callback that will be invoked if HTTP/2 has been negotiated, and that
    ///         should configure the channel for HTTP/2 use. Must return a future that completes when the
    ///         channel has been fully mutated.
    ///   - http1ChannelConfigurator: A callback that will be invoked if HTTP/1.1 has been explicitly
    ///         negotiated, or if no protocol was negotiated. Must return a future that completes when the
    ///         channel has been fully mutated.
    /// - Returns: An `EventLoopFuture<Void>` that completes when the channel is ready to negotiate.
    public func configureHTTP2SecureUpgrade(h2ChannelConfigurator: @escaping NIOChannelInitializer,
                                            http1ChannelConfigurator: @escaping NIOChannelInitializer) -> EventLoopFuture<Void> {
        let alpnHandler = ApplicationProtocolNegotiationHandler { result in
            switch result {
            case .negotiated("h2"):
                // Successful upgrade to HTTP/2. Let the user configure the pipeline.
                return h2ChannelConfigurator(self)
            case .negotiated("http/1.1"), .fallback:
                // Explicit or implicit HTTP/1.1 choice.
                return http1ChannelConfigurator(self)
            case .negotiated:
                // We negotiated something that isn't HTTP/1.1. This is a bad scene, and is a good indication
                // of a user configuration error. We're going to close the connection directly.
                return self.close().flatMap { self.eventLoop.makeFailedFuture(NIOHTTP2Errors.invalidALPNToken()) }
            }
        }

        return self.pipeline.addHandler(alpnHandler)
    }

    /// Configures a `ChannelPipeline` to speak either HTTP/1.1 or HTTP/2 according to what can be negotiated with the client.
    ///
    /// This helper takes care of configuring the server pipeline such that it negotiates whether to
    /// use HTTP/1.1 or HTTP/2. Once the protocol to use for the channel has been negotiated, the
    /// provided callback will configure the application-specific handlers in a protocol-agnostic way.
    ///
    /// This function doesn't configure the TLS handler. Callers of this function need to add a TLS
    /// handler appropriately configured to perform protocol negotiation.
    ///
    /// - Parameters:
    ///   - h2ConnectionChannelConfigurator: An optional callback that will be invoked only
    ///         when the negotiated protocol is H2 to configure the connection channel.
    ///   - configurator: A callback that will be invoked after a protocol has been negotiated.
    ///         The callback only needs to add application-specific handlers and must return a future
    ///         that completes when the channel has been fully mutated.
    /// - Returns: `EventLoopFuture<Void>` that completes when the channel is ready.
    public func configureCommonHTTPServerPipeline(
        h2ConnectionChannelConfigurator: NIOChannelInitializer? = nil,
        _ configurator: @escaping NIOChannelInitializer
    ) -> EventLoopFuture<Void> {
        return self.configureCommonHTTPServerPipeline(h2ConnectionChannelConfigurator: h2ConnectionChannelConfigurator, targetWindowSize: 65535, configurator)
    }

    /// Configures a `ChannelPipeline` to speak either HTTP/1.1 or HTTP/2 according to what can be negotiated with the client.
    ///
    /// This helper takes care of configuring the server pipeline such that it negotiates whether to
    /// use HTTP/1.1 or HTTP/2. Once the protocol to use for the channel has been negotiated, the
    /// provided callback will configure the application-specific handlers in a protocol-agnostic way.
    ///
    /// This function doesn't configure the TLS handler. Callers of this function need to add a TLS
    /// handler appropriately configured to perform protocol negotiation.
    ///
    /// - Parameters:
    ///   - h2ConnectionChannelConfigurator: An optional callback that will be invoked only
    ///         when the negotiated protocol is H2 to configure the connection channel.
    ///   - targetWindowSize: The target size of the HTTP/2 flow control window.
    ///   - configurator: A callback that will be invoked after a protocol has been negotiated.
    ///         The callback only needs to add application-specific handlers and must return a future
    ///         that completes when the channel has been fully mutated.
    /// - Returns: `EventLoopFuture<Void>` that completes when the channel is ready.
    public func configureCommonHTTPServerPipeline(
        h2ConnectionChannelConfigurator: NIOChannelInitializer? = nil,
        targetWindowSize: Int,
        _ configurator: @escaping NIOChannelInitializer
    ) -> EventLoopFuture<Void> {
        return self._commonHTTPServerPipeline(configurator: configurator, h2ConnectionChannelConfigurator: h2ConnectionChannelConfigurator) { channel in
            channel.configureHTTP2Pipeline(mode: .server, targetWindowSize: targetWindowSize) { streamChannel -> EventLoopFuture<Void> in
                streamChannel.pipeline.addHandler(HTTP2FramePayloadToHTTP1ServerCodec()).flatMap { () -> EventLoopFuture<Void> in
                    configurator(streamChannel)
                }
            }.map { _ in () }
        }
    }

    /// Configures a `ChannelPipeline` to speak either HTTP/1.1 or HTTP/2 according to what can be negotiated with the client.
    ///
    /// This helper takes care of configuring the server pipeline such that it negotiates whether to
    /// use HTTP/1.1 or HTTP/2. Once the protocol to use for the channel has been negotiated, the
    /// provided callback will configure the application-specific handlers in a protocol-agnostic way.
    ///
    /// This function doesn't configure the TLS handler. Callers of this function need to add a TLS
    /// handler appropriately configured to perform protocol negotiation.
    ///
    /// - Parameters:
    ///   - connectionConfiguration: The settings that will be used when establishing the HTTP/2 connection. These will be sent to the peer as part of the
    ///         handshake.
    ///   - streamConfiguration: The settings that will be used when establishing new HTTP/2 streams. These mainly pertain to flow control.
    ///   - streamDelegate: The delegate to be notified in the event of stream creation and close.
    ///   - h2ConnectionChannelConfigurator: An optional callback that will be invoked only
    ///         when the negotiated protocol is H2 to configure the connection channel.
    ///   - configurator: A callback that will be invoked after a protocol has been negotiated.
    ///         The callback only needs to add application-specific handlers and must return a future
    ///         that completes when the channel has been fully mutated.
    /// - Returns: `EventLoopFuture<Void>` that completes when the channel is ready.
    public func configureCommonHTTPServerPipeline(
        connectionConfiguration: NIOHTTP2Handler.ConnectionConfiguration,
        streamConfiguration: NIOHTTP2Handler.StreamConfiguration,
        streamDelegate: NIOHTTP2StreamDelegate? = nil,
        h2ConnectionChannelConfigurator: NIOChannelInitializer? = nil,
        configurator: @escaping NIOChannelInitializer
    ) -> EventLoopFuture<Void> {
        return self._commonHTTPServerPipeline(configurator: configurator, h2ConnectionChannelConfigurator: h2ConnectionChannelConfigurator) { channel in
            channel.configureHTTP2Pipeline(
                mode: .server,
                connectionConfiguration: connectionConfiguration,
                streamConfiguration: streamConfiguration,
                streamDelegate: streamDelegate
            ) { streamChannel -> EventLoopFuture<Void> in
                streamChannel.pipeline.addHandler(HTTP2FramePayloadToHTTP1ServerCodec()).flatMap { () -> EventLoopFuture<Void> in
                    configurator(streamChannel)
                }
            }.map { _ in () }
        }
    }

    private func _commonHTTPServerPipeline(
        configurator: @escaping NIOChannelInitializer,
        h2ConnectionChannelConfigurator: NIOChannelInitializer?,
        configureHTTP2Pipeline: @escaping NIOChannelInitializer
    ) -> EventLoopFuture<Void> {
        let h2ChannelConfigurator: NIOChannelInitializer = { channel in
            configureHTTP2Pipeline(channel).flatMap { _ in
                if let h2ConnectionChannelConfigurator = h2ConnectionChannelConfigurator {
                    return h2ConnectionChannelConfigurator(channel)
                } else {
                    return channel.eventLoop.makeSucceededFuture(())
                }
            }
        }
        let http1ChannelConfigurator: NIOChannelInitializer = { channel in
            channel.pipeline.configureHTTPServerPipeline().flatMap { _ in
                configurator(channel)
            }
        }
        return self.configureHTTP2SecureUpgrade(h2ChannelConfigurator: h2ChannelConfigurator,
                                                http1ChannelConfigurator: http1ChannelConfigurator)
    }
}

extension ChannelPipeline.SynchronousOperations {
    /// Synchronously configures a `ChannelPipeline` to speak HTTP/2.
    ///
    /// This operation **must** be called on the event loop.
    ///
    /// In general this is not entirely useful by itself, as HTTP/2 is a negotiated protocol. This helper does not handle negotiation.
    /// Instead, this simply adds the handler required to speak HTTP/2 after negotiation has completed, or when agreed by prior knowledge.
    /// Whenever possible use this function to setup a HTTP/2 server pipeline, as it allows that pipeline to evolve without breaking your code.
    ///
    /// - Parameters:
    ///   - mode: The mode this pipeline will operate in, server or client.
    ///   - connectionConfiguration: The settings that will be used when establishing the connection. These will be sent to the peer as part of the
    ///         handshake.
    ///   - streamConfiguration: The settings that will be used when establishing new streams. These mainly pertain to flow control.
    ///   - streamDelegate: The delegate to be notified in the event of stream creation and close.
    ///   - position: The position in the pipeline into which to insert this handler.
    ///   - inboundStreamInitializer: A closure that will be called whenever the remote peer initiates a new stream.
    /// - Returns: The `StreamMultiplexer` inserted into this pipeline, which can be used to initiate new streams.
    public func configureHTTP2Pipeline(mode: NIOHTTP2Handler.ParserMode,
                                       connectionConfiguration: NIOHTTP2Handler.ConnectionConfiguration,
                                       streamConfiguration: NIOHTTP2Handler.StreamConfiguration,
                                       streamDelegate: NIOHTTP2StreamDelegate? = nil,
                                       position: ChannelPipeline.Position = .last,
                                       inboundStreamInitializer: @escaping NIOChannelInitializer) throws -> NIOHTTP2Handler.StreamMultiplexer {
        let handler = NIOHTTP2Handler(
            mode: mode,
            eventLoop: self.eventLoop,
            connectionConfiguration: connectionConfiguration,
            streamConfiguration: streamConfiguration,
            streamDelegate: streamDelegate,
            inboundStreamInitializer: inboundStreamInitializer
        )

        try self.addHandler(handler, position: position)

        // `multiplexer` will always be non-nil when we are initializing with an `inboundStreamInitializer`
        return try handler.syncMultiplexer()
    }

    /// Synchronously configures a `ChannelPipeline` to speak HTTP/2.
    ///
    /// In general this is not entirely useful by itself, as HTTP/2 is a negotiated protocol. This helper does not handle negotiation.
    /// Instead, this simply adds the handlers required to speak HTTP/2 after negotiation has completed, or when agreed by prior knowledge.
    /// Whenever possible use this function to setup a HTTP/2 server pipeline, as it allows that pipeline to evolve without breaking your code.
    ///
    /// - Parameters:
    ///   - mode: The mode this pipeline will operate in, server or client.
    ///   - channel: to which the created``HTTP2StreamMultiplexer`` will belong.
    ///   - initialLocalSettings: The settings that will be used when establishing the connection. These will be sent to the peer as part of the
    ///         handshake.
    ///   - position: The position in the pipeline into which to insert these handlers.
    ///   - targetWindowSize: The target size of the HTTP/2 flow control window.
    ///   - inboundStreamInitializer: A closure that will be called whenever the remote peer initiates a new stream. This should almost always
    ///         be provided, especially on servers.
    /// - Returns: An `EventLoopFuture` containing the `HTTP2StreamMultiplexer` inserted into this pipeline, which can be used to initiate new streams.
    internal func configureHTTP2Pipeline(mode: NIOHTTP2Handler.ParserMode,
                                         channel: Channel,
                                         initialLocalSettings: [HTTP2Setting] = nioDefaultSettings,
                                         position: ChannelPipeline.Position = .last,
                                         targetWindowSize: Int = 65535,
                                         inboundStreamInitializer: NIOChannelInitializer?) throws -> HTTP2StreamMultiplexer {

        let http2Handler = NIOHTTP2Handler(mode: mode, initialSettings: initialLocalSettings)
        let multiplexer = HTTP2StreamMultiplexer(mode: mode, channel: channel, targetWindowSize: targetWindowSize, inboundStreamInitializer: inboundStreamInitializer)
        try self.addHandler(http2Handler, position: position)
        try self.addHandler(multiplexer, position: .after(http2Handler))

        return multiplexer
    }
}

// MARK: Async configurations

extension Channel {
    /// Configures a `ChannelPipeline` to speak HTTP/2 and sets up mapping functions so that it may be interacted with from concurrent code.
    ///
    /// In general this is not entirely useful by itself, as HTTP/2 is a negotiated protocol. This helper does not handle negotiation.
    /// Instead, this simply adds the handler required to speak HTTP/2 after negotiation has completed, or when agreed by prior knowledge.
    /// Use this function to setup a HTTP/2 pipeline if you wish to use async sequence abstractions over inbound and outbound streams.
    /// Using this rather than implementing a similar function yourself allows that pipeline to evolve without breaking your code.
    ///
    /// - Parameters:
    ///   - mode: The mode this pipeline will operate in, server or client.
    ///   - configuration: The settings that will be used when establishing the connection and new streams.
    ///   - streamInitializer: A closure that will be called whenever the remote peer initiates a new stream.
    ///     The output of this closure is the element type of the returned multiplexer
    /// - Returns: An `EventLoopFuture` containing the `AsyncStreamMultiplexer` inserted into this pipeline, which can
    ///     be used to initiate new streams and iterate over inbound HTTP/2 stream channels.
    @available(macOS 10.15, iOS 13.0, watchOS 6.0, tvOS 13.0, *)
    public func configureAsyncHTTP2Pipeline<Output: Sendable>(
        mode: NIOHTTP2Handler.ParserMode,
        configuration: NIOHTTP2Handler.Configuration = .init(),
        streamInitializer: @escaping NIOChannelInitializerWithOutput<Output>
    ) -> EventLoopFuture<NIOHTTP2Handler.AsyncStreamMultiplexer<Output>> {
        if self.eventLoop.inEventLoop {
            return self.eventLoop.makeCompletedFuture {
                return try self.pipeline.syncOperations.configureAsyncHTTP2Pipeline(
                    mode: mode,
                    configuration: configuration,
                    streamInitializer: streamInitializer
                )
            }
        } else {
            return self.eventLoop.submit {
                return try self.pipeline.syncOperations.configureAsyncHTTP2Pipeline(
                    mode: mode,
                    configuration: configuration,
                    streamInitializer: streamInitializer
                )
            }
        }
    }

    /// Configures a channel to perform an HTTP/2 secure upgrade with typed negotiation results.
    ///
    /// HTTP/2 secure upgrade uses the Application Layer Protocol Negotiation TLS extension to
    /// negotiate the inner protocol as part of the TLS handshake. For this reason, until the TLS
    /// handshake is complete, the ultimate configuration of the channel pipeline cannot be known.
    ///
    /// This function configures the channel with a pair of callbacks that will handle the result
    /// of the negotiation. It explicitly **does not** configure a TLS handler to actually attempt
    /// to negotiate ALPN. The supported ALPN protocols are provided in
    /// `NIOHTTP2SupportedALPNProtocols`: please ensure that the TLS handler you are using for your
    /// pipeline is appropriately configured to perform this protocol negotiation.
    ///
    /// If negotiation results in an unexpected protocol, the pipeline will close the connection
    /// and no callback will fire.
    ///
    /// This configuration is acceptable for use on both client and server channel pipelines.
    ///
    /// - Parameters:
    ///   - http1ConnectionInitializer: A callback that will be invoked if HTTP/1.1 has been explicitly
    ///         negotiated, or if no protocol was negotiated. Must return a future that completes when the
    ///         channel has been fully mutated.
    ///   - http2ConnectionInitializer: A callback that will be invoked if HTTP/2 has been negotiated, and that
    ///         should configure the channel for HTTP/2 use. Must return a future that completes when the
    ///         channel has been fully mutated.
    /// - Returns: An `EventLoopFuture` of an `EventLoopFuture` containing the `NIOProtocolNegotiationResult` that completes when the channel
    ///     is ready to negotiate.
    internal func configureHTTP2AsyncSecureUpgrade<HTTP1Output: Sendable, HTTP2Output: Sendable>(
        http1ConnectionInitializer: @escaping NIOChannelInitializerWithOutput<HTTP1Output>,
        http2ConnectionInitializer: @escaping NIOChannelInitializerWithOutput<HTTP2Output>
<<<<<<< HEAD
    ) -> EventLoopFuture<EventLoopFuture<NIOProtocolNegotiationResult<NIONegotiatedHTTPVersion<HTTP1Output, HTTP2Output>>>> {
=======
    ) -> EventLoopFuture<EventLoopFuture<NIONegotiatedHTTPVersion<HTTP1Output, HTTP2Output>>> {
        let alpnHandler = NIOTypedApplicationProtocolNegotiationHandler<NIONegotiatedHTTPVersion<HTTP1Output, HTTP2Output>>() { result in
            switch result {
            case .negotiated("h2"):
                // Successful upgrade to HTTP/2. Let the user configure the pipeline.
                return http2ConnectionInitializer(self).map { http2Output in .http2(http2Output) }
            case .negotiated("http/1.1"), .fallback:
                // Explicit or implicit HTTP/1.1 choice.
                return http1ConnectionInitializer(self).map { http1Output in .http1_1(http1Output) }
            case .negotiated:
                // We negotiated something that isn't HTTP/1.1. This is a bad scene, and is a good indication
                // of a user configuration error. We're going to close the connection directly.
                return self.close().flatMap { self.eventLoop.makeFailedFuture(NIOHTTP2Errors.invalidALPNToken()) }
            }
        }

>>>>>>> 3bd9004b
        return self.pipeline
            .addHandler(NIOTypedApplicationProtocolNegotiationHandler<NIONegotiatedHTTPVersion<HTTP1Output, HTTP2Output>>() { result in
                switch result {
                case .negotiated("h2"):
                    // Successful upgrade to HTTP/2. Let the user configure the pipeline.
                    return http2ConnectionInitializer(self).map { http2Output in .init(result: .http2(http2Output)) }
                case .negotiated("http/1.1"), .fallback:
                    // Explicit or implicit HTTP/1.1 choice.
                    return http1ConnectionInitializer(self).map { http1Output in .init(result: .http1_1(http1Output)) }
                case .negotiated:
                    // We negotiated something that isn't HTTP/1.1. This is a bad scene, and is a good indication
                    // of a user configuration error. We're going to close the connection directly.
                    return self.close().flatMap { self.eventLoop.makeFailedFuture(NIOHTTP2Errors.invalidALPNToken()) }
                }
            }).map { _ in
                self.pipeline.handler(type: NIOTypedApplicationProtocolNegotiationHandler<NIONegotiatedHTTPVersion<HTTP1Output, HTTP2Output>>.self).flatMap { alpnHandler in
                    alpnHandler.protocolNegotiationResult
                }
            }
    }

    /// Configures a `ChannelPipeline` to speak either HTTP/1.1 or HTTP/2 according to what can be negotiated with the client.
    ///
    /// This helper takes care of configuring the server pipeline such that it negotiates whether to
    /// use HTTP/1.1 or HTTP/2.
    ///
    /// This function doesn't configure the TLS handler. Callers of this function need to add a TLS
    /// handler appropriately configured to perform protocol negotiation.
    ///
    /// - Parameters:
    ///   - http2Configuration: The settings that will be used when establishing the HTTP/2 connections and new HTTP/2 streams.
    ///   - http1ConnectionInitializer: An optional callback that will be invoked only when the negotiated protocol
    ///     is HTTP/1.1 to configure the connection channel.
    ///   - http2ConnectionInitializer: An optional callback that will be invoked only when the negotiated protocol
    ///     is HTTP/2 to configure the connection channel.
    ///   - http2StreamInitializer: A closure that will be called whenever the remote peer initiates a new stream.
    ///     The output of this closure is the element type of the returned multiplexer
    /// - Returns: An `EventLoopFuture` containing a ``NIOTypedApplicationProtocolNegotiationHandler`` that completes when the channel
    ///     is ready to negotiate. This can then be used to access the ``NIOProtocolNegotiationResult`` which may itself
    ///     be waited on to retrieve the result of the negotiation.
    @available(macOS 10.15, iOS 13.0, watchOS 6.0, tvOS 13.0, *)
    public func configureAsyncHTTPServerPipeline<HTTP1ConnectionOutput: Sendable, HTTP2ConnectionOutput: Sendable, HTTP2StreamOutput: Sendable>(
        http2Configuration: NIOHTTP2Handler.Configuration = .init(),
        http1ConnectionInitializer: @escaping NIOChannelInitializerWithOutput<HTTP1ConnectionOutput>,
        http2ConnectionInitializer: @escaping NIOChannelInitializerWithOutput<HTTP2ConnectionOutput>,
<<<<<<< HEAD
        http2InboundStreamInitializer: @escaping NIOChannelInitializerWithOutput<HTTP2StreamOutput>
    ) -> EventLoopFuture<EventLoopFuture<NIOProtocolNegotiationResult<NIONegotiatedHTTPVersion<
        HTTP1ConnectionOutput,
        (HTTP2ConnectionOutput, NIOHTTP2Handler.AsyncStreamMultiplexer<HTTP2StreamOutput>)
    >>>> {
=======
        http2StreamInitializer: @escaping NIOChannelInitializerWithOutput<HTTP2StreamOutput>
    ) -> EventLoopFuture<EventLoopFuture<NIONegotiatedHTTPVersion<
            HTTP1ConnectionOutput,
            (HTTP2ConnectionOutput, NIOHTTP2Handler.AsyncStreamMultiplexer<HTTP2StreamOutput>)
        >>> {
>>>>>>> 3bd9004b
        let http2ConnectionInitializer: NIOChannelInitializerWithOutput<(HTTP2ConnectionOutput, NIOHTTP2Handler.AsyncStreamMultiplexer<HTTP2StreamOutput>)> = { channel in
            channel.configureAsyncHTTP2Pipeline(
                mode: .server,
                configuration: http2Configuration,
                streamInitializer: http2StreamInitializer
            ).flatMap { multiplexer in
                return http2ConnectionInitializer(channel).map { connectionChannel in
                    (connectionChannel, multiplexer)
                }
            }
        }
        let http1ConnectionInitializer: NIOChannelInitializerWithOutput<HTTP1ConnectionOutput> = { channel in
            channel.pipeline.configureHTTPServerPipeline().flatMap { _ in
                http1ConnectionInitializer(channel)
            }
        }
        return self.configureHTTP2AsyncSecureUpgrade(
            http1ConnectionInitializer: http1ConnectionInitializer,
            http2ConnectionInitializer: http2ConnectionInitializer
        )
    }
}

extension ChannelPipeline.SynchronousOperations {
    /// Configures a `ChannelPipeline` to speak HTTP/2 and sets up mapping functions so that it may be interacted with from concurrent code.
    ///
    /// This operation **must** be called on the event loop.
    ///
    /// In general this is not entirely useful by itself, as HTTP/2 is a negotiated protocol. This helper does not handle negotiation.
    /// Instead, this simply adds the handler required to speak HTTP/2 after negotiation has completed, or when agreed by prior knowledge.
    /// Use this function to setup a HTTP/2 pipeline if you wish to use async sequence abstractions over inbound and outbound streams,
    /// as it allows that pipeline to evolve without breaking your code.
    ///
    /// - Parameters:
    ///   - mode: The mode this pipeline will operate in, server or client.
    ///   - configuration: The settings that will be used when establishing the connection and new streams.
    ///   - streamInitializer: A closure that will be called whenever the remote peer initiates a new stream.
    ///     The output of this closure is the element type of the returned multiplexer
    /// - Returns: An `EventLoopFuture` containing the `AsyncStreamMultiplexer` inserted into this pipeline, which can
    /// be used to initiate new streams and iterate over inbound HTTP/2 stream channels.
    @available(macOS 10.15, iOS 13.0, watchOS 6.0, tvOS 13.0, *)
    public func configureAsyncHTTP2Pipeline<Output: Sendable>(
        mode: NIOHTTP2Handler.ParserMode,
        configuration: NIOHTTP2Handler.Configuration = .init(),
        streamInitializer: @escaping NIOChannelInitializerWithOutput<Output>
    ) throws -> NIOHTTP2Handler.AsyncStreamMultiplexer<Output> {
        let handler = NIOHTTP2Handler(
            mode: mode,
            eventLoop: self.eventLoop,
            connectionConfiguration: configuration.connection,
            streamConfiguration: configuration.stream,
            inboundStreamInitializerWithAnyOutput: { channel in
                streamInitializer(channel).map { return $0 }
            }
        )

        try self.addHandler(handler)

        let (inboundStreamChannels, continuation) = NIOHTTP2AsyncSequence.initialize(inboundStreamInitializerOutput: Output.self)

        return try handler.syncAsyncStreamMultiplexer(continuation: continuation, inboundStreamChannels: inboundStreamChannels)
    }
}

/// `NIONegotiatedHTTPVersion` is a generic negotiation result holder for HTTP/1.1 and HTTP/2
<<<<<<< HEAD
@_spi(AsyncChannel)
public enum NIONegotiatedHTTPVersion<HTTP1Output: Sendable, HTTP2Output: Sendable>: Sendable {
=======
public enum NIONegotiatedHTTPVersion<HTTP1Output: Sendable, HTTP2Output: Sendable> {
    /// Protocol negotiation resulted in the connection using HTTP/1.1.
>>>>>>> 3bd9004b
    case http1_1(HTTP1Output)
    /// Protocol negotiation resulted in the connection using HTTP/2.
    case http2(HTTP2Output)
}<|MERGE_RESOLUTION|>--- conflicted
+++ resolved
@@ -32,27 +32,12 @@
 /// Configuring for servers is very similar.
 public let NIOHTTP2SupportedALPNProtocols = ["h2", "http/1.1"]
 
-<<<<<<< HEAD
-#if swift(>=5.7)
 /// Legacy type of NIO Channel initializer callbacks which take `HTTP2StreamID` as a parameter.
 public typealias NIOChannelInitializerWithStreamID = @Sendable (Channel, HTTP2StreamID) -> EventLoopFuture<Void>
-=======
->>>>>>> 3bd9004b
 /// The type of NIO Channel initializer callbacks which do not need to return data.
 public typealias NIOChannelInitializer = @Sendable (Channel) -> EventLoopFuture<Void>
 /// The type of NIO Channel initializer callbacks which need to return data.
 public typealias NIOChannelInitializerWithOutput<Output> = @Sendable (Channel) -> EventLoopFuture<Output>
-<<<<<<< HEAD
-#else
-/// Legacy type of NIO Channel initializer callbacks which take `HTTP2StreamID` as a parameter.
-public typealias NIOChannelInitializerWithStreamID = (Channel, HTTP2StreamID) -> EventLoopFuture<Void>
-/// The type of NIO Channel initializer callbacks which do not need to return data.
-public typealias NIOChannelInitializer = (Channel) -> EventLoopFuture<Void>
-/// The type of NIO Channel initializer callbacks which need to return data.
-public typealias NIOChannelInitializerWithOutput<Output> = (Channel) -> EventLoopFuture<Output>
-#endif
-=======
->>>>>>> 3bd9004b
 
 extension ChannelPipeline {
     /// Configures a channel pipeline to perform a HTTP/2 secure upgrade.
@@ -552,9 +537,7 @@
     internal func configureHTTP2AsyncSecureUpgrade<HTTP1Output: Sendable, HTTP2Output: Sendable>(
         http1ConnectionInitializer: @escaping NIOChannelInitializerWithOutput<HTTP1Output>,
         http2ConnectionInitializer: @escaping NIOChannelInitializerWithOutput<HTTP2Output>
-<<<<<<< HEAD
-    ) -> EventLoopFuture<EventLoopFuture<NIOProtocolNegotiationResult<NIONegotiatedHTTPVersion<HTTP1Output, HTTP2Output>>>> {
-=======
+
     ) -> EventLoopFuture<EventLoopFuture<NIONegotiatedHTTPVersion<HTTP1Output, HTTP2Output>>> {
         let alpnHandler = NIOTypedApplicationProtocolNegotiationHandler<NIONegotiatedHTTPVersion<HTTP1Output, HTTP2Output>>() { result in
             switch result {
@@ -571,26 +554,11 @@
             }
         }
 
->>>>>>> 3bd9004b
         return self.pipeline
-            .addHandler(NIOTypedApplicationProtocolNegotiationHandler<NIONegotiatedHTTPVersion<HTTP1Output, HTTP2Output>>() { result in
-                switch result {
-                case .negotiated("h2"):
-                    // Successful upgrade to HTTP/2. Let the user configure the pipeline.
-                    return http2ConnectionInitializer(self).map { http2Output in .init(result: .http2(http2Output)) }
-                case .negotiated("http/1.1"), .fallback:
-                    // Explicit or implicit HTTP/1.1 choice.
-                    return http1ConnectionInitializer(self).map { http1Output in .init(result: .http1_1(http1Output)) }
-                case .negotiated:
-                    // We negotiated something that isn't HTTP/1.1. This is a bad scene, and is a good indication
-                    // of a user configuration error. We're going to close the connection directly.
-                    return self.close().flatMap { self.eventLoop.makeFailedFuture(NIOHTTP2Errors.invalidALPNToken()) }
-                }
-            }).map { _ in
-                self.pipeline.handler(type: NIOTypedApplicationProtocolNegotiationHandler<NIONegotiatedHTTPVersion<HTTP1Output, HTTP2Output>>.self).flatMap { alpnHandler in
-                    alpnHandler.protocolNegotiationResult
-                }
-            }
+             .addHandler(alpnHandler)
+             .map { _ in
+                 alpnHandler.protocolNegotiationResult
+             }
     }
 
     /// Configures a `ChannelPipeline` to speak either HTTP/1.1 or HTTP/2 according to what can be negotiated with the client.
@@ -617,19 +585,11 @@
         http2Configuration: NIOHTTP2Handler.Configuration = .init(),
         http1ConnectionInitializer: @escaping NIOChannelInitializerWithOutput<HTTP1ConnectionOutput>,
         http2ConnectionInitializer: @escaping NIOChannelInitializerWithOutput<HTTP2ConnectionOutput>,
-<<<<<<< HEAD
-        http2InboundStreamInitializer: @escaping NIOChannelInitializerWithOutput<HTTP2StreamOutput>
-    ) -> EventLoopFuture<EventLoopFuture<NIOProtocolNegotiationResult<NIONegotiatedHTTPVersion<
-        HTTP1ConnectionOutput,
-        (HTTP2ConnectionOutput, NIOHTTP2Handler.AsyncStreamMultiplexer<HTTP2StreamOutput>)
-    >>>> {
-=======
         http2StreamInitializer: @escaping NIOChannelInitializerWithOutput<HTTP2StreamOutput>
     ) -> EventLoopFuture<EventLoopFuture<NIONegotiatedHTTPVersion<
             HTTP1ConnectionOutput,
             (HTTP2ConnectionOutput, NIOHTTP2Handler.AsyncStreamMultiplexer<HTTP2StreamOutput>)
         >>> {
->>>>>>> 3bd9004b
         let http2ConnectionInitializer: NIOChannelInitializerWithOutput<(HTTP2ConnectionOutput, NIOHTTP2Handler.AsyncStreamMultiplexer<HTTP2StreamOutput>)> = { channel in
             channel.configureAsyncHTTP2Pipeline(
                 mode: .server,
@@ -695,13 +655,8 @@
 }
 
 /// `NIONegotiatedHTTPVersion` is a generic negotiation result holder for HTTP/1.1 and HTTP/2
-<<<<<<< HEAD
-@_spi(AsyncChannel)
 public enum NIONegotiatedHTTPVersion<HTTP1Output: Sendable, HTTP2Output: Sendable>: Sendable {
-=======
-public enum NIONegotiatedHTTPVersion<HTTP1Output: Sendable, HTTP2Output: Sendable> {
     /// Protocol negotiation resulted in the connection using HTTP/1.1.
->>>>>>> 3bd9004b
     case http1_1(HTTP1Output)
     /// Protocol negotiation resulted in the connection using HTTP/2.
     case http2(HTTP2Output)
