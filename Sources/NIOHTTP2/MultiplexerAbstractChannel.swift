--- conflicted
+++ resolved
@@ -125,12 +125,8 @@
     }
 
     // used for async multiplexer
-<<<<<<< HEAD
+    @usableFromInline
     func configure(initializer: @escaping NIOChannelInitializerWithOutput<any Sendable>, userPromise promise: EventLoopPromise<any Sendable>?) {
-=======
-    @usableFromInline
-    func configure(initializer: @escaping NIOChannelInitializerWithOutput<any Sendable>, userPromise promise: EventLoopPromise<Any>?) {
->>>>>>> a6c66bcb
         self.baseChannel.configure(initializer: initializer, userPromise: promise)
     }
 
