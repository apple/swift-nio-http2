--- conflicted
+++ resolved
@@ -1163,14 +1163,9 @@
                 return try self.syncMultiplexer()
             }
         } else {
-<<<<<<< HEAD
             let unsafeSelf = UnsafeTransfer(self)
-            return self.eventLoop!.submit {
+            return self._eventLoop!.submit {
                 return try unsafeSelf.wrappedValue.syncMultiplexer()
-=======
-            return self._eventLoop!.submit {
-                return try self.syncMultiplexer()
->>>>>>> a6c66bcb
             }
         }
     }
@@ -1181,18 +1176,14 @@
     /// > - The ``NIOHTTP2Handler`` uses a local multiplexer, i.e. it was initialized with an `inboundStreamInitializer`.
     /// > - The caller is already on the correct event loop.
     public func syncMultiplexer() throws -> StreamMultiplexer {
-<<<<<<< HEAD
-        self.eventLoop!.preconditionInEventLoop()
+        self._eventLoop!.preconditionInEventLoop()
         guard let inboundStreamMultiplexer = self.inboundStreamMultiplexer else {
             throw NIOHTTP2Errors.missingMultiplexer()
         }
-=======
-        self._eventLoop!.preconditionInEventLoop()
->>>>>>> a6c66bcb
 
         switch inboundStreamMultiplexer {
         case let .inline(multiplexer):
-            return StreamMultiplexer(multiplexer, eventLoop: self.eventLoop!)
+            return StreamMultiplexer(multiplexer, eventLoop: self._eventLoop!)
         case .legacy:
             throw NIOHTTP2Errors.missingMultiplexer()
         }
@@ -1201,18 +1192,14 @@
     @inlinable
     @available(macOS 10.15, iOS 13.0, watchOS 6.0, tvOS 13.0, *)
     internal func syncAsyncStreamMultiplexer<Output: Sendable>(continuation: any AnyContinuation, inboundStreamChannels: NIOHTTP2AsyncSequence<Output>) throws -> AsyncStreamMultiplexer<Output> {
-<<<<<<< HEAD
-        self.eventLoop!.preconditionInEventLoop()
+        self._eventLoop!.preconditionInEventLoop()
         guard let inboundStreamMultiplexer = self.inboundStreamMultiplexer else {
             throw NIOHTTP2Errors.missingMultiplexer()
         }
-=======
-        self._eventLoop!.preconditionInEventLoop()
->>>>>>> a6c66bcb
 
         switch inboundStreamMultiplexer {
         case let .inline(multiplexer):
-            return AsyncStreamMultiplexer(multiplexer, eventLoop: self.eventLoop!, continuation: continuation, inboundStreamChannels: inboundStreamChannels)
+            return AsyncStreamMultiplexer(multiplexer, eventLoop: self._eventLoop!, continuation: continuation, inboundStreamChannels: inboundStreamChannels)
         case .legacy:
             throw NIOHTTP2Errors.missingMultiplexer()
         }
