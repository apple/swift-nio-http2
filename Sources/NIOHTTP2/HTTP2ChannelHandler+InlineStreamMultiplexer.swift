//===----------------------------------------------------------------------===//
//
// This source file is part of the SwiftNIO open source project
//
// Copyright (c) 2023 Apple Inc. and the SwiftNIO project authors
// Licensed under Apache License v2.0
//
// See LICENSE.txt for license information
// See CONTRIBUTORS.txt for the list of SwiftNIO project authors
//
// SPDX-License-Identifier: Apache-2.0
//
//===----------------------------------------------------------------------===//

import NIOCore

internal struct InlineStreamMultiplexer {
    private let context: ChannelHandlerContext

    private let commonStreamMultiplexer: HTTP2CommonInboundStreamMultiplexer
    private let outboundView: NIOHTTP2Handler.OutboundView

    /// The delegate to be notified upon stream creation and close.
    private var streamDelegate: NIOHTTP2StreamDelegate?

    init(context: ChannelHandlerContext, outboundView: NIOHTTP2Handler.OutboundView, mode: NIOHTTP2Handler.ParserMode, inboundStreamStateInitializer: MultiplexerAbstractChannel.InboundStreamStateInitializer, targetWindowSize: Int, streamChannelOutboundBytesHighWatermark: Int, streamChannelOutboundBytesLowWatermark: Int, streamDelegate: NIOHTTP2StreamDelegate?) {
        self.context = context
        self.commonStreamMultiplexer = HTTP2CommonInboundStreamMultiplexer(
            mode: mode,
            channel: context.channel,
            inboundStreamStateInitializer: inboundStreamStateInitializer,
            targetWindowSize: targetWindowSize,
            streamChannelOutboundBytesHighWatermark: streamChannelOutboundBytesHighWatermark,
            streamChannelOutboundBytesLowWatermark: streamChannelOutboundBytesLowWatermark
        )
        self.outboundView = outboundView
        self.streamDelegate = streamDelegate
    }
}

extension InlineStreamMultiplexer: HTTP2InboundStreamMultiplexer {
    func receivedFrame(_ frame: HTTP2Frame) {
        self.commonStreamMultiplexer.receivedFrame(frame, context: self.context, multiplexer: .inline(self))
    }

    func streamError(streamID: HTTP2StreamID, error: Error) {
        let streamError = NIOHTTP2Errors.streamError(streamID: streamID, baseError: error)
        self.commonStreamMultiplexer.streamError(context: self.context, streamError)
    }

    func streamCreated(event: NIOHTTP2StreamCreatedEvent) {
        if let childChannel = self.commonStreamMultiplexer.streamCreated(event: event) {
            self.streamDelegate?.streamCreated(event.streamID, channel: childChannel)
        }
    }

    func streamClosed(event: StreamClosedEvent) {
        if let childChannel = self.commonStreamMultiplexer.streamClosed(event: event) {
            self.streamDelegate?.streamClosed(event.streamID, channel: childChannel)
        }
    }

    func streamWindowUpdated(event: NIOHTTP2WindowUpdatedEvent) {
        if event.streamID == .rootStream {
            // This force-unwrap is safe: we always have a connection window.
            self.newConnectionWindowSize(newSize: event.inboundWindowSize!)
        } else {
            self.commonStreamMultiplexer.childStreamWindowUpdated(event: event)
        }
    }

    func initialStreamWindowChanged(event: NIOHTTP2BulkStreamWindowChangeEvent) {
        self.commonStreamMultiplexer.initialStreamWindowChanged(event: event)
    }

    private func newConnectionWindowSize(newSize: Int) {
        guard let increment = self.commonStreamMultiplexer.newConnectionWindowSize(newSize) else {
            return
        }

        let frame = HTTP2Frame(streamID: .rootStream, payload: .windowUpdate(windowSizeIncrement: increment))
        self.writeFrame(frame, promise: nil)
        self.flushStream(frame.streamID)
    }
}

extension InlineStreamMultiplexer: HTTP2OutboundStreamMultiplexer {
    func writeFrame(_ frame: HTTP2Frame, promise: NIOCore.EventLoopPromise<Void>?) {
        self.outboundView.write(context: self.context, frame: frame, promise: promise)
    }

    func flushStream(_ id: HTTP2StreamID) {
        switch self.commonStreamMultiplexer.flushDesired() {
        case .proceed:
            self.outboundView.flush(context: self.context)
        case .waitForReadsToComplete:
            break // flush will be executed on `readComplete`
        }
    }

    func requestStreamID(forChannel channel: NIOCore.Channel) -> HTTP2StreamID {
        self.commonStreamMultiplexer.requestStreamID(forChannel: channel)
    }

    func streamClosed(channelID: ObjectIdentifier) {
        self.commonStreamMultiplexer.childChannelClosed(channelID: channelID)
    }

    func streamClosed(id: HTTP2StreamID) {
        self.commonStreamMultiplexer.childChannelClosed(streamID: id)
    }
}

extension InlineStreamMultiplexer {
    internal func propagateChannelActive() {
        self.commonStreamMultiplexer.propagateChannelActive(context: self.context)
    }

    internal func propagateChannelInactive() {
        self.commonStreamMultiplexer.propagateChannelInactive()
    }

    internal func propagateChannelWritabilityChanged() {
        self.commonStreamMultiplexer.propagateChannelWritabilityChanged(context: self.context)
    }

    internal func propagateReadComplete() {
        switch self.commonStreamMultiplexer.propagateReadComplete() {
        case .flushNow:
            // we had marked a flush as blocked by an active read which we may now perform
            self.outboundView.flush(context: self.context)
        case .noop:
            break
        }
    }

    internal func processedFrame(frame: HTTP2Frame) {
        self.commonStreamMultiplexer.processedFrame(streamID: frame.streamID, size: frame.payload.flowControlledSize)
    }
}

extension InlineStreamMultiplexer {
    internal func createStreamChannel(promise: EventLoopPromise<Channel>?, _ streamStateInitializer: @escaping NIOChannelInitializer) {
        self.commonStreamMultiplexer.createStreamChannel(multiplexer: .inline(self), promise: promise, streamStateInitializer)
    }

    internal func createStreamChannel(_ streamStateInitializer: @escaping NIOChannelInitializer) -> EventLoopFuture<Channel> {
        self.commonStreamMultiplexer.createStreamChannel(multiplexer: .inline(self), streamStateInitializer)
    }

    internal func createStreamChannel<Output: Sendable>(_ initializer: @escaping NIOChannelInitializerWithOutput<Output>) -> EventLoopFuture<Output> {
        self.commonStreamMultiplexer.createStreamChannel(multiplexer: .inline(self), initializer)
    }
}

extension NIOHTTP2Handler {
    /// A multiplexer that creates a child channel for each HTTP/2 stream.
    ///
    /// > Note: This multiplexer is functionally similar to the ``HTTP2StreamMultiplexer`` channel handler, however as it is part of the ``NIOHTTP2Handler`` rather than a separate handler in the pipeline it benefits from efficiencies allowing for higher performance.
    ///
    /// In general in NIO applications it is helpful to consider each HTTP/2 stream as an
    /// independent stream of HTTP/2 frames. This multiplexer achieves this by creating a
    /// number of in-memory `HTTP2StreamChannel` objects, one for each stream. These operate
    /// on ``HTTP2Frame/FramePayload`` objects as their base communication
    /// atom, as opposed to the regular NIO `SelectableChannel` objects which use `ByteBuffer`
    /// and `IOData`.
    public struct StreamMultiplexer: Sendable {
        private let inlineStreamMultiplexer: InlineStreamMultiplexer.SendableView

        private let eventLoop: EventLoop

        /// Cannot be created by users.
        internal init(_ inlineStreamMultiplexer: InlineStreamMultiplexer, eventLoop: EventLoop) {
            self.inlineStreamMultiplexer = InlineStreamMultiplexer.SendableView(inlineStreamMultiplexer, eventLoop: eventLoop)
            self.eventLoop = eventLoop
        }

        /// Create a new `Channel` for a new stream initiated by this peer.
        ///
        /// This method is intended for situations where the NIO application is initiating the stream. For clients,
        /// this is for all request streams. For servers, this is for pushed streams.
        ///
        /// > Note: Resources for the stream will be freed after it has been closed.
        ///
        /// - Parameters:
        ///   - promise: An `EventLoopPromise` that will be succeeded with the new activated channel, or
        ///         failed if an error occurs.
        ///   - streamStateInitializer: A callback that will be invoked to allow you to configure the
        ///         `ChannelPipeline` for the newly created channel.
        public func createStreamChannel(promise: EventLoopPromise<Channel>?, _ streamStateInitializer: @escaping StreamInitializer) {
            self.inlineStreamMultiplexer.createStreamChannel(promise: promise, streamStateInitializer)
        }

        /// Create a new `Channel` for a new stream initiated by this peer.
        ///
        /// This method is intended for situations where the NIO application is initiating the stream. For clients,
        /// this is for all request streams. For servers, this is for pushed streams.
        ///
        /// > Note: Resources for the stream will be freed after it has been closed.
        ///
        /// - Parameter streamStateInitializer: A callback that will be invoked to allow you to configure the
        ///         `ChannelPipeline` for the newly created channel.
        /// - Returns: An `EventLoopFuture` containing the created `Channel`, fulfilled after the supplied `streamStateInitializer` has been executed on it.
        public func createStreamChannel(_ streamStateInitializer: @escaping StreamInitializer) -> EventLoopFuture<Channel> {
            self.inlineStreamMultiplexer.createStreamChannel(streamStateInitializer)
        }
    }
}

extension InlineStreamMultiplexer {
    func setChannelContinuation(_ streamChannels: any AnyContinuation) {
        self.commonStreamMultiplexer.setChannelContinuation(streamChannels)
    }
}

extension NIOHTTP2Handler {
    /// A variant of `NIOHTTP2Handler.StreamMultiplexer` which creates a child channel for each HTTP/2 stream and
    /// provides access to inbound HTTP/2 streams.
    ///
    /// In general in NIO applications it is helpful to consider each HTTP/2 stream as an
    /// independent stream of HTTP/2 frames. This multiplexer achieves this by creating a
    /// number of in-memory `HTTP2StreamChannel` objects, one for each stream. These operate
    /// on ``HTTP2Frame/FramePayload`` objects as their base communication
    /// atom, as opposed to the regular NIO `SelectableChannel` objects which use `ByteBuffer`
    /// and `IOData`.
    ///
    /// Inbound (remotely-initiated) streams are accessible via the ``inbound`` property, having been initialized and
    /// returned as the `InboundStreamOutput` type. 
    ///
    /// You can open a stream by calling ``openStream(_:)``. Locally-initiated stream channel objects are initialized upon creation using the supplied `initializer` which returns a type
    /// `Output`. This type may be `HTTP2Frame` or changed to any other type.
    @available(macOS 10.15, iOS 13.0, watchOS 6.0, tvOS 13.0, *)
<<<<<<< HEAD
    @_spi(AsyncChannel)
    public struct AsyncStreamMultiplexer<InboundStreamOutput: Sendable>: Sendable {
        private let inlineStreamMultiplexer: InlineStreamMultiplexer.SendableView
        public let inbound: NIOHTTP2InboundStreamChannels<InboundStreamOutput>

        // Cannot be created by users.
        internal init(_ inlineStreamMultiplexer: InlineStreamMultiplexer, eventLoop: EventLoop, continuation: any AnyContinuation, inboundStreamChannels: NIOHTTP2InboundStreamChannels<InboundStreamOutput>) {
            self.inlineStreamMultiplexer = InlineStreamMultiplexer.SendableView(inlineStreamMultiplexer, eventLoop: eventLoop)
=======
    public struct AsyncStreamMultiplexer<InboundStreamOutput> {
        private let inlineStreamMultiplexer: InlineStreamMultiplexer
        public let inbound: NIOHTTP2AsyncSequence<InboundStreamOutput>

        // Cannot be created by users.
        internal init(_ inlineStreamMultiplexer: InlineStreamMultiplexer, continuation: any AnyContinuation, inboundStreamChannels: NIOHTTP2AsyncSequence<InboundStreamOutput>) {
            self.inlineStreamMultiplexer = inlineStreamMultiplexer
>>>>>>> 3bd9004b
            self.inlineStreamMultiplexer.setChannelContinuation(continuation)
            self.inbound = inboundStreamChannels
        }


        /// Create a stream channel initialized with the provided closure
<<<<<<< HEAD
        public func createStreamChannel<Output: Sendable>(_ initializer: @escaping NIOChannelInitializerWithOutput<Output>) async throws -> Output {
            try await self.inlineStreamMultiplexer.createStreamChannel(initializer).get()
        }
    }
}

extension InlineStreamMultiplexer {
    /// InlineStreamMultiplexerSendableView exposes only the thread-safe API of InlineStreamMultiplexer
    struct SendableView: @unchecked Sendable {
        private let inlineStreamMultiplexer: InlineStreamMultiplexer
        private let eventLoop: EventLoop

        init(_ inlineStreamMultiplexer: InlineStreamMultiplexer, eventLoop: EventLoop) {
            self.inlineStreamMultiplexer = inlineStreamMultiplexer
            self.eventLoop = eventLoop
        }

        internal func createStreamChannel(promise: EventLoopPromise<Channel>?, _ streamStateInitializer: @escaping NIOHTTP2Handler.StreamInitializer) {
            if self.eventLoop.inEventLoop {
                self.inlineStreamMultiplexer.createStreamChannel(promise: promise, streamStateInitializer)
            } else {
                self.eventLoop.execute {
                    self.inlineStreamMultiplexer.createStreamChannel(promise: promise, streamStateInitializer)
                }
            }
        }

        internal func createStreamChannel(_ initializer: @escaping NIOChannelInitializer) -> EventLoopFuture<Channel> {
            if self.eventLoop.inEventLoop {
                return self.inlineStreamMultiplexer.createStreamChannel(initializer)
            } else {
                return self.eventLoop.flatSubmit {
                    self.inlineStreamMultiplexer.createStreamChannel(initializer)
                }
            }
        }

        internal func createStreamChannel<Output: Sendable>(_ initializer: @escaping NIOChannelInitializerWithOutput<Output>) -> EventLoopFuture<Output> {
            if self.eventLoop.inEventLoop {
                return self.inlineStreamMultiplexer.createStreamChannel(initializer)
            } else {
                return self.eventLoop.flatSubmit {
                    self.inlineStreamMultiplexer.createStreamChannel(initializer)
                }
            }
        }

        internal func setChannelContinuation(_ streamChannels: any AnyContinuation) {
            if self.eventLoop.inEventLoop {
                return self.inlineStreamMultiplexer.setChannelContinuation(streamChannels)
            } else {
                self.eventLoop.execute {
                    return self.inlineStreamMultiplexer.setChannelContinuation(streamChannels)
                }
            }
=======
        /// - Parameter initializer: A closure that will be called upon the created stream which is responsible for
        ///   initializing the stream's `Channel`.
        /// - Returns: The result of the `initializer`.
        public func openStream<Output: Sendable>(_ initializer: @escaping NIOChannelInitializerWithOutput<Output>) async throws -> Output {
            return try await self.inlineStreamMultiplexer.createStreamChannel(initializer).get()
>>>>>>> 3bd9004b
        }
    }
}<|MERGE_RESOLUTION|>--- conflicted
+++ resolved
@@ -230,33 +230,22 @@
     /// You can open a stream by calling ``openStream(_:)``. Locally-initiated stream channel objects are initialized upon creation using the supplied `initializer` which returns a type
     /// `Output`. This type may be `HTTP2Frame` or changed to any other type.
     @available(macOS 10.15, iOS 13.0, watchOS 6.0, tvOS 13.0, *)
-<<<<<<< HEAD
-    @_spi(AsyncChannel)
     public struct AsyncStreamMultiplexer<InboundStreamOutput: Sendable>: Sendable {
         private let inlineStreamMultiplexer: InlineStreamMultiplexer.SendableView
-        public let inbound: NIOHTTP2InboundStreamChannels<InboundStreamOutput>
-
+        public let inbound: NIOHTTP2AsyncSequence<InboundStreamOutput>
+        
         // Cannot be created by users.
-        internal init(_ inlineStreamMultiplexer: InlineStreamMultiplexer, eventLoop: EventLoop, continuation: any AnyContinuation, inboundStreamChannels: NIOHTTP2InboundStreamChannels<InboundStreamOutput>) {
+        internal init(_ inlineStreamMultiplexer: InlineStreamMultiplexer, eventLoop: EventLoop, continuation: any AnyContinuation, inboundStreamChannels: NIOHTTP2AsyncSequence<InboundStreamOutput>) {
             self.inlineStreamMultiplexer = InlineStreamMultiplexer.SendableView(inlineStreamMultiplexer, eventLoop: eventLoop)
-=======
-    public struct AsyncStreamMultiplexer<InboundStreamOutput> {
-        private let inlineStreamMultiplexer: InlineStreamMultiplexer
-        public let inbound: NIOHTTP2AsyncSequence<InboundStreamOutput>
-
-        // Cannot be created by users.
-        internal init(_ inlineStreamMultiplexer: InlineStreamMultiplexer, continuation: any AnyContinuation, inboundStreamChannels: NIOHTTP2AsyncSequence<InboundStreamOutput>) {
-            self.inlineStreamMultiplexer = inlineStreamMultiplexer
->>>>>>> 3bd9004b
             self.inlineStreamMultiplexer.setChannelContinuation(continuation)
             self.inbound = inboundStreamChannels
         }
-
-
-        /// Create a stream channel initialized with the provided closure
-<<<<<<< HEAD
-        public func createStreamChannel<Output: Sendable>(_ initializer: @escaping NIOChannelInitializerWithOutput<Output>) async throws -> Output {
-            try await self.inlineStreamMultiplexer.createStreamChannel(initializer).get()
+        
+        /// - Parameter initializer: A closure that will be called upon the created stream which is responsible for
+        ///   initializing the stream's `Channel`.
+        /// - Returns: The result of the `initializer`.
+        public func openStream<Output: Sendable>(_ initializer: @escaping NIOChannelInitializerWithOutput<Output>) async throws -> Output {
+            return try await self.inlineStreamMultiplexer.createStreamChannel(initializer).get()
         }
     }
 }
@@ -310,13 +299,6 @@
                     return self.inlineStreamMultiplexer.setChannelContinuation(streamChannels)
                 }
             }
-=======
-        /// - Parameter initializer: A closure that will be called upon the created stream which is responsible for
-        ///   initializing the stream's `Channel`.
-        /// - Returns: The result of the `initializer`.
-        public func openStream<Output: Sendable>(_ initializer: @escaping NIOChannelInitializerWithOutput<Output>) async throws -> Output {
-            return try await self.inlineStreamMultiplexer.createStreamChannel(initializer).get()
->>>>>>> 3bd9004b
         }
     }
 }