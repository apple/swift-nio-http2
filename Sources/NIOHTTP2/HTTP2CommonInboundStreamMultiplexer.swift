//===----------------------------------------------------------------------===//
//
// This source file is part of the SwiftNIO open source project
//
// Copyright (c) 2023 Apple Inc. and the SwiftNIO project authors
// Licensed under Apache License v2.0
//
// See LICENSE.txt for license information
// See CONTRIBUTORS.txt for the list of SwiftNIO project authors
//
// SPDX-License-Identifier: Apache-2.0
//
//===----------------------------------------------------------------------===//

import NIOCore

/// Represents the common multiplexing machinery used by both legacy ``HTTP2StreamMultiplexer`` and new ``InlineStreamMultiplexer`` inbound stream multiplexing.
@usableFromInline
internal class HTTP2CommonInboundStreamMultiplexer {
    @usableFromInline internal let _channel: Channel

    // NOTE: All state below should only be modified from the `EventLoop` of the supplied `Channel`

    // Streams which have a stream ID.
    private var streams: [HTTP2StreamID: MultiplexerAbstractChannel] = [:]
    // Streams which don't yet have a stream ID assigned to them.
    @usableFromInline internal var _pendingStreams: [ObjectIdentifier: MultiplexerAbstractChannel] = [:]
    private var didReadChannels: StreamChannelList = StreamChannelList()
    private var nextOutboundStreamID: HTTP2StreamID
    private let inboundStreamStateInitializer: MultiplexerAbstractChannel.InboundStreamStateInitializer

    private var connectionFlowControlManager: InboundWindowManager

    private let mode: NIOHTTP2Handler.ParserMode
    @usableFromInline internal let _targetWindowSize: Int
    @usableFromInline internal let _streamChannelOutboundBytesHighWatermark: Int
    @usableFromInline internal let _streamChannelOutboundBytesLowWatermark: Int

    private var isReading = false
    private var flushPending = false

    var streamChannelContinuation: (any AnyContinuation)?

    init(
        mode: NIOHTTP2Handler.ParserMode,
        channel: Channel,
        inboundStreamStateInitializer: MultiplexerAbstractChannel.InboundStreamStateInitializer,
        targetWindowSize: Int,
        streamChannelOutboundBytesHighWatermark: Int,
        streamChannelOutboundBytesLowWatermark: Int
    ) {
        self._channel = channel
        self.inboundStreamStateInitializer = inboundStreamStateInitializer
        self._targetWindowSize = targetWindowSize
        self.connectionFlowControlManager = InboundWindowManager(targetSize: Int32(targetWindowSize))
        self._streamChannelOutboundBytesHighWatermark = streamChannelOutboundBytesHighWatermark
        self._streamChannelOutboundBytesLowWatermark = streamChannelOutboundBytesLowWatermark
        self.mode = mode
        switch mode {
        case .client:
            self.nextOutboundStreamID = 1
        case .server:
            self.nextOutboundStreamID = 2
        }
    }
}

// MARK:- inbound multiplexer functions
// note this is intentionally not bound to `HTTP2InboundStreamMultiplexer` to allow for freedom in modifying the shared driver function signatures
extension HTTP2CommonInboundStreamMultiplexer {
    func receivedFrame(_ frame: HTTP2Frame, context: ChannelHandlerContext, multiplexer: HTTP2StreamChannel.OutboundStreamMultiplexer) {
        self._channel.eventLoop.preconditionInEventLoop()

        self.isReading = true
        let streamID = frame.streamID
        if streamID == .rootStream {
            // For stream 0 we forward all frames on to the main channel.
            context.fireChannelRead(NIOAny(frame))
            return
        }

        if case .priority = frame.payload {
            // Priority frames are special cases, and are always forwarded to the parent stream.
            context.fireChannelRead(NIOAny(frame))
            return
        }

        if let channel = self.streams[streamID] {
            channel.receiveInboundFrame(frame)
            if !channel.inList {
                self.didReadChannels.append(channel)
            }
        } else if case .headers = frame.payload {
            let channel = MultiplexerAbstractChannel(
                allocator: self._channel.allocator,
                parent: self._channel,
                multiplexer: multiplexer,
                streamID: streamID,
                targetWindowSize: Int32(self._targetWindowSize),
                outboundBytesHighWatermark: self._streamChannelOutboundBytesHighWatermark,
                outboundBytesLowWatermark: self._streamChannelOutboundBytesLowWatermark,
                inboundStreamStateInitializer: self.inboundStreamStateInitializer
            )

            self.streams[streamID] = channel

            // Note: Firing the initial (header) frame before calling `HTTP2StreamChannel.configureInboundStream(initializer:)`
            // is crucial to preserve frame order, since the initialization process might trigger another read on the parent
            // channel which in turn might cause further frames to be processed synchronously.
            channel.receiveInboundFrame(frame)

            // Configure the inbound stream.
            // If we have an async sequence of inbound stream channels yield the channel to it
            // but only once we are sure initialization and activation succeed
            if let streamChannelContinuation = self.streamChannelContinuation {
<<<<<<< HEAD
                let promise = self.channel.eventLoop.makePromise(of: (any Sendable).self)
=======
                let promise = self._channel.eventLoop.makePromise(of: Any.self)
>>>>>>> a6c66bcb
                promise.futureResult.whenSuccess { value in
                    streamChannelContinuation.yield(any: value)
                }

                channel.configureInboundStream(initializer: self.inboundStreamStateInitializer, promise: promise)
            } else {
                channel.configureInboundStream(initializer: self.inboundStreamStateInitializer)
            }

            if !channel.inList {
                self.didReadChannels.append(channel)
            }
        } else {
            // This frame is for a stream we know nothing about. We can't do much about it, so we
            // are going to fire an error and drop the frame.
            let error = NIOHTTP2Errors.noSuchStream(streamID: streamID)
            context.fireErrorCaught(error)
        }
    }

    func streamError(context: ChannelHandlerContext, _ streamError: NIOHTTP2Errors.StreamError) {
        self._channel.eventLoop.preconditionInEventLoop()
        self.streams[streamError.streamID]?.receiveStreamError(streamError)
        context.fireErrorCaught(streamError.baseError)
    }

    func streamCreated(event: NIOHTTP2StreamCreatedEvent) -> Channel? {
        self._channel.eventLoop.preconditionInEventLoop()
        if let channel = self.streams[event.streamID] {
            channel.networkActivationReceived()
            return channel.baseChannel
        }
        return nil
    }

    func streamClosed(event: StreamClosedEvent) -> Channel? {
        self._channel.eventLoop.preconditionInEventLoop()
        if let channel = self.streams[event.streamID] {
            channel.receiveStreamClosed(event.reason)
            return channel.baseChannel
        }
        return nil
    }

    func newConnectionWindowSize(_ newSize: Int) -> Int? {
        self._channel.eventLoop.preconditionInEventLoop()
        return self.connectionFlowControlManager.newWindowSize(newSize)
    }

    func childStreamWindowUpdated(event: NIOHTTP2WindowUpdatedEvent) {
        self._channel.eventLoop.preconditionInEventLoop()
        precondition(event.streamID != .rootStream, "not to be called on the root stream")

        if let windowSize = event.inboundWindowSize {
            self.streams[event.streamID]?.receiveWindowUpdatedEvent(windowSize)
        }
    }

    func initialStreamWindowChanged(event: NIOHTTP2BulkStreamWindowChangeEvent) {
        // Here we need to pull the channels out so we aren't holding the streams dict mutably. This is because it
        // will trigger an overlapping access violation if we do.
        let channels = self.streams.values
        for channel in channels {
            channel.initialWindowSizeChanged(delta: event.delta)
        }
    }
}

extension HTTP2CommonInboundStreamMultiplexer {
    internal func propagateChannelActive(context: ChannelHandlerContext) {
        // We double-check the channel activity here, because it's possible action taken during
        // the activation of one of the child channels will cause the parent to close!
        for channel in self.streams.values {
            if context.channel.isActive {
                channel.performActivation()
            }
        }
        for channel in self._pendingStreams.values {
            if context.channel.isActive {
                channel.performActivation()
            }
        }
    }

    internal func propagateChannelInactive() {
        for channel in self.streams.values {
            channel.receiveStreamClosed(nil)
        }
        for channel in self._pendingStreams.values {
            channel.receiveStreamClosed(nil)
        }
        // there cannot be any more inbound streams now that the connection channel is inactive
        self.streamChannelContinuation?.finish()
    }

    internal func propagateChannelWritabilityChanged(context: ChannelHandlerContext) {
        for channel in self.streams.values {
            channel.parentChannelWritabilityChanged(newValue: context.channel.isWritable)
        }
        for channel in self._pendingStreams.values {
            channel.parentChannelWritabilityChanged(newValue: context.channel.isWritable)
        }
    }

    enum ReadFlushNeeded {
        case flushNow
        case noop
    }

    /// returns `.flushPending` if there was a flush pending which may now be performed
    internal func propagateReadComplete() -> ReadFlushNeeded {
        // Call channelReadComplete on the children until this has been propagated enough.
        while let channel = self.didReadChannels.removeFirst() {
            channel.receiveParentChannelReadComplete()
        }

        // stash the state before clearing
        let readFlushNeeded: ReadFlushNeeded = self.flushPending ? .flushNow : .noop

        self.isReading = false
        self.flushPending = false

        return readFlushNeeded
    }

    enum ReadFlushCoalescingState {
        case waitForReadsToComplete
        case proceed
    }

    /// Communicates the intention to flush
    internal func flushDesired() -> ReadFlushCoalescingState {
        if self.isReading {
            self.flushPending = true
            return .waitForReadsToComplete
        }
        return .proceed
    }

    internal func clearDidReadChannels() {
        self.didReadChannels.removeAll()
    }
}

// MARK:- Child to parent calls
extension HTTP2CommonInboundStreamMultiplexer {
    internal func childChannelClosed(streamID: HTTP2StreamID) {
        self.streams.removeValue(forKey: streamID)
    }

    internal func childChannelClosed(channelID: ObjectIdentifier) {
        self._pendingStreams.removeValue(forKey: channelID)
    }

    /// Requests a ``HTTP2StreamID`` for the given `Channel`.
    ///
    /// - Precondition: The `channel` must not already have a `streamID`.
    internal func requestStreamID(forChannel channel: Channel) -> HTTP2StreamID {
        let channelID = ObjectIdentifier(channel)

        // This unwrap shouldn't fail: the multiplexer owns the stream and the stream only requests
        // a streamID once.
        guard let abstractChannel = self._pendingStreams.removeValue(forKey: channelID) else {
            preconditionFailure("No pending streams have channelID \(channelID)")
        }
        assert(abstractChannel.channelID == channelID)

        let streamID = self.nextStreamID()
        self.streams[streamID] = abstractChannel
        return streamID
    }

    private func nextStreamID() -> HTTP2StreamID {
        let streamID = self.nextOutboundStreamID
        self.nextOutboundStreamID = HTTP2StreamID(Int32(streamID) + 2)
        return streamID
    }
}

extension HTTP2CommonInboundStreamMultiplexer {
    @inlinable
    internal func _createStreamChannel<Output: Sendable>(
        _ multiplexer: HTTP2StreamChannel.OutboundStreamMultiplexer,
        _ promise: EventLoopPromise<Output>?,
        _ streamStateInitializer: @escaping NIOChannelInitializerWithOutput<Output>
    ) {
        self._channel.eventLoop.assertInEventLoop()

        let channel = MultiplexerAbstractChannel(
            allocator: self._channel.allocator,
            parent: self._channel,
            multiplexer: multiplexer,
            streamID: nil,
            targetWindowSize: Int32(self._targetWindowSize),
            outboundBytesHighWatermark: self._streamChannelOutboundBytesHighWatermark,
            outboundBytesLowWatermark: self._streamChannelOutboundBytesLowWatermark,
            inboundStreamStateInitializer: .excludesStreamID(nil)
        )
        self._pendingStreams[channel.channelID] = channel

        let anyInitializer: NIOChannelInitializerWithOutput<any Sendable> = { channel in
            streamStateInitializer(channel).map { return $0 }
        }

        let anyPromise: EventLoopPromise<(any Sendable)>?
        if let promise = promise {
            anyPromise = channel.baseChannel.eventLoop.makePromise(of: (any Sendable).self)
            anyPromise?.futureResult.whenComplete { result in
                switch result {
                case .success(let any):
                    // The cast through any here is unfortunate but the only way to make this work right now
                    // since the HTTP2ChildChannel and the multiplexer is not generic over the output of the initializer.
                    promise.succeed(any as! Output)
                case .failure(let error):
                    promise.fail(error)
                }
            }
        } else {
            anyPromise = nil
        }

        channel.configure(initializer: anyInitializer, userPromise: anyPromise)
    }

    @inlinable
    internal func createStreamChannel<Output: Sendable>(
        multiplexer: HTTP2StreamChannel.OutboundStreamMultiplexer,
        promise: EventLoopPromise<Output>?,
        _ streamStateInitializer: @escaping NIOChannelInitializerWithOutput<Output>
    ) {
        // Always create streams channels on the next event loop tick. This avoids re-entrancy
        // issues where handlers interposed between the two HTTP/2 handlers could create streams
        // in channel active which become activated twice.
<<<<<<< HEAD
        //
        // We are safe to use NIOLoopBounds here because the public API ensures that we are on the right event loop
        // when we get to this code. Whilst it is possible that the multiplexer was created on the wrong event loop
        // such an eventuality would lead us to assert immediately so we would quickly discover it.
        let loopBounds = NIOLoopBound((self, multiplexer), eventLoop: self.channel.eventLoop)
        self.channel.eventLoop.execute {
            loopBounds.value.0._createStreamChannel(loopBounds.value.1, promise, streamStateInitializer)
=======
        self._channel.eventLoop.execute {
            self._createStreamChannel(multiplexer, promise, streamStateInitializer)
>>>>>>> a6c66bcb
        }
    }

    @inlinable
    internal func createStreamChannel<Output: Sendable>(
        multiplexer: HTTP2StreamChannel.OutboundStreamMultiplexer,
        _ streamStateInitializer: @escaping NIOChannelInitializerWithOutput<Output>
    ) -> EventLoopFuture<Output> {
        let promise = self._channel.eventLoop.makePromise(of: Output.self)
        self.createStreamChannel(multiplexer: multiplexer, promise: promise, streamStateInitializer)
        return promise.futureResult
    }

    internal func _createStreamChannel(
        _ multiplexer: HTTP2StreamChannel.OutboundStreamMultiplexer,
        _ promise: EventLoopPromise<Channel>?,
        _ streamStateInitializer: @escaping NIOChannelInitializer
    ) {
        let channel = MultiplexerAbstractChannel(
            allocator: self._channel.allocator,
            parent: self._channel,
            multiplexer: multiplexer,
            streamID: nil,
            targetWindowSize: Int32(self._targetWindowSize),
            outboundBytesHighWatermark: self._streamChannelOutboundBytesHighWatermark,
            outboundBytesLowWatermark: self._streamChannelOutboundBytesLowWatermark,
            inboundStreamStateInitializer: .excludesStreamID(nil)
        )
        self._pendingStreams[channel.channelID] = channel

        channel.configure(initializer: streamStateInitializer, userPromise: promise)
    }

    internal func createStreamChannel(
        multiplexer: HTTP2StreamChannel.OutboundStreamMultiplexer,
        promise: EventLoopPromise<Channel>?,
        _ streamStateInitializer: @escaping NIOChannelInitializer
    ) {
        // Always create streams channels on the next event loop tick. This avoids re-entrancy
        // issues where handlers interposed between the two HTTP/2 handlers could create streams
        // in channel active which become activated twice.
<<<<<<< HEAD
        //
        // We are safe to use NIOLoopBounds here because the public API ensures that we are on the right event loop
        // when we get to this code. Whilst it is possible that the multiplexer was created on the wrong event loop
        // such an eventuality would lead us to assert immediately so we would quickly discover it.
        let loopBounds = NIOLoopBound((self, multiplexer), eventLoop: self.channel.eventLoop)
        self.channel.eventLoop.execute {
            loopBounds.value.0._createStreamChannel(loopBounds.value.1, promise, streamStateInitializer)
=======
        self._channel.eventLoop.execute {
            self._createStreamChannel(multiplexer, promise, streamStateInitializer)
>>>>>>> a6c66bcb
        }
    }

    internal func createStreamChannel(
        multiplexer: HTTP2StreamChannel.OutboundStreamMultiplexer,
<<<<<<< HEAD
        _ streamStateInitializer: @escaping NIOChannelInitializer
    ) -> EventLoopFuture<Channel> {
        let promise = self.channel.eventLoop.makePromise(of: Channel.self)
=======
        _ streamStateInitializer: @escaping NIOChannelInitializer) -> EventLoopFuture<Channel> {
        let promise = self._channel.eventLoop.makePromise(of: Channel.self)
>>>>>>> a6c66bcb
        self.createStreamChannel(multiplexer: multiplexer, promise: promise, streamStateInitializer)
        return promise.futureResult
    }

    @available(*, deprecated, message: "The signature of 'streamStateInitializer' has changed to '(Channel) -> EventLoopFuture<Void>'")
    internal func createStreamChannel(
        multiplexer: HTTP2StreamChannel.OutboundStreamMultiplexer,
        promise: EventLoopPromise<Channel>?,
        _ streamStateInitializer: @escaping NIOChannelInitializerWithStreamID
    ) {
<<<<<<< HEAD
        // We are safe to use NIOLoopBounds here because the public API ensures that we are on the right event loop
        // when we get to this code. Whilst it is possible that the multiplexer was created on the wrong event loop
        // such an eventuality would lead us to assert immediately so we would quickly discover it.
        let loopBounds = NIOLoopBound((self, multiplexer), eventLoop: self.channel.eventLoop)
        self.channel.eventLoop.execute {
            let loopBoundSelf = loopBounds.value.0
            let loopBoundMultiplexer = loopBounds.value.1

            let streamID = loopBoundSelf.nextStreamID()
            let channel = MultiplexerAbstractChannel(
                allocator: loopBoundSelf.channel.allocator,
                parent: loopBoundSelf.channel,
                multiplexer: loopBoundMultiplexer,
                streamID: streamID,
                targetWindowSize: Int32(loopBoundSelf.targetWindowSize),
                outboundBytesHighWatermark: loopBoundSelf.streamChannelOutboundBytesHighWatermark,
                outboundBytesLowWatermark: loopBoundSelf.streamChannelOutboundBytesLowWatermark,
=======
        self._channel.eventLoop.execute {
            let streamID = self.nextStreamID()
            let channel = MultiplexerAbstractChannel(
                allocator: self._channel.allocator,
                parent: self._channel,
                multiplexer: multiplexer,
                streamID: streamID,
                targetWindowSize: Int32(self._targetWindowSize),
                outboundBytesHighWatermark: self._streamChannelOutboundBytesHighWatermark,
                outboundBytesLowWatermark: self._streamChannelOutboundBytesLowWatermark,
>>>>>>> a6c66bcb
                inboundStreamStateInitializer: .includesStreamID(nil)
            )
            loopBoundSelf.streams[streamID] = channel
            channel.configure(initializer: streamStateInitializer, userPromise: promise)
        }
    }
}

extension HTTP2CommonInboundStreamMultiplexer {
    /// Mark the bytes as written
    ///
    /// > This is only to be called from the inline multiplexer
    ///
    /// Mark bytes as written in the `HTTP2StreamChannel` writability manager directly, as used by the inline stream multiplexer.
    /// This is taken care of separately via a promise in the legacy case.
    internal func processedFrame(streamID: HTTP2StreamID, size: Int) {
        if let channel = self.streams[streamID] {
            channel.wroteBytes(size)
        }
    }
}

extension HTTP2CommonInboundStreamMultiplexer {
    func setChannelContinuation(_ streamChannels: any AnyContinuation) {
        self._channel.eventLoop.assertInEventLoop()
        self.streamChannelContinuation = streamChannels
    }
}

/// `AnyContinuation` is used to generic async-sequence-like objects to deal with the generic element types without
/// the holding type becoming generic itself.
///
/// This is useful in in the case of the `HTTP2ChannelHandler` which must deal with types which hold stream initializers
/// which have a generic return type.
<<<<<<< HEAD
internal protocol AnyContinuation: Sendable {
=======
@usableFromInline
internal protocol AnyContinuation {
>>>>>>> a6c66bcb
    func yield(any: Any)
    func finish()
    func finish(throwing error: Error)
}


/// `NIOHTTP2AsyncSequence` is an implementation of the `AsyncSequence` protocol which allows iteration over a generic
/// element type `Output`.
@available(macOS 10.15, iOS 13.0, watchOS 6.0, tvOS 13.0, *)
public struct NIOHTTP2AsyncSequence<Output: Sendable>: AsyncSequence {
    public struct AsyncIterator: AsyncIteratorProtocol {
        public typealias Element = Output

        private var iterator: AsyncThrowingStream<Output, Error>.AsyncIterator

        init(wrapping iterator: AsyncThrowingStream<Output, Error>.AsyncIterator) {
            self.iterator = iterator
        }

        public mutating func next() async throws -> Output? {
            try await self.iterator.next()
        }
    }

    public typealias Element = Output

    private let asyncThrowingStream: AsyncThrowingStream<Output, Error>

    private init(_ asyncThrowingStream: AsyncThrowingStream<Output, Error>) {
        self.asyncThrowingStream = asyncThrowingStream
    }

    public func makeAsyncIterator() -> AsyncIterator {
        AsyncIterator(wrapping: self.asyncThrowingStream.makeAsyncIterator())
    }
}

@available(macOS 10.15, iOS 13.0, watchOS 6.0, tvOS 13.0, *)
extension NIOHTTP2AsyncSequence {
    /// `Continuation` is a wrapper for a generic `AsyncThrowingStream` to which the products of the initializers of
    /// inbound (remotely-initiated) HTTP/2 stream channels are yielded.
    @usableFromInline
    @available(macOS 10.15, iOS 13.0, watchOS 6.0, tvOS 13.0, *)
    struct Continuation: AnyContinuation {
        private var continuation: AsyncThrowingStream<Output, Error>.Continuation

        internal init(wrapping continuation: AsyncThrowingStream<Output, Error>.Continuation) {
            self.continuation = continuation
        }

        /// `yield` takes a channel as outputted by the stream initializer and yields the wrapped `AsyncThrowingStream`.
        ///
        /// It takes channels as as `Any` type to allow wrapping by the stream initializer.
        @usableFromInline
        func yield(any: Any) {
            let yieldResult = self.continuation.yield(any as! Output)
                switch yieldResult {
                case .enqueued:
                    break // success, nothing to do
                case .dropped:
                    preconditionFailure("Attempted to yield when AsyncThrowingStream is over capacity. This shouldn't be possible for an unbounded stream.")
                case .terminated:
                    preconditionFailure("Attempted to yield to AsyncThrowingStream in terminated state.")
                default:
                    preconditionFailure("Attempt to yield to AsyncThrowingStream failed for unhandled reason.")
                }
        }

        /// `finish` marks the continuation as finished.
        @usableFromInline
        func finish() {
            self.continuation.finish()
        }

        /// `finish` marks the continuation as finished with the supplied error.
        @usableFromInline
        func finish(throwing error: Error) {
            self.continuation.finish(throwing: error)
        }
    }


    /// `initialize` creates a new `Continuation` object and returns it along with its backing ``NIOHTTP2AsyncSequence``.
    /// The `Continuation` provides the ability to yield to the backing .``NIOHTTP2AsyncSequence``.
    ///
    /// - Parameters:
    ///   - inboundStreamInitializerOutput: The type which is returned by the initializer operating on the inbound
    ///   (remotely-initiated) HTTP/2 streams.
    @usableFromInline
    static func initialize(inboundStreamInitializerOutput: Output.Type = Output.self) -> (NIOHTTP2AsyncSequence<Output>, Continuation) {
        let (stream, continuation) = AsyncThrowingStream.makeStream(of: Output.self)
        return (.init(stream), Continuation(wrapping: continuation))
    }
}

@available(*, unavailable)
extension NIOHTTP2AsyncSequence.AsyncIterator: Sendable {}

@available(macOS 10.15, iOS 13.0, watchOS 6.0, tvOS 13.0, *)
extension NIOHTTP2AsyncSequence: Sendable where Output: Sendable {}

#if swift(<5.9)
// this should be available in the std lib from 5.9 onwards
@available(macOS 10.15, iOS 13.0, watchOS 6.0, tvOS 13.0, *)
extension AsyncThrowingStream {
    static func makeStream(
        of elementType: Element.Type = Element.self,
        throwing failureType: Failure.Type = Failure.self,
        bufferingPolicy limit: Continuation.BufferingPolicy = .unbounded
    ) -> (stream: AsyncThrowingStream<Element, Failure>, continuation: AsyncThrowingStream<Element, Failure>.Continuation) where Failure == Error {
        var continuation: AsyncThrowingStream<Element, Failure>.Continuation!
        let stream = AsyncThrowingStream<Element, Failure>(bufferingPolicy: limit) { continuation = $0 }
        return (stream: stream, continuation: continuation!)
    }
}
#endif<|MERGE_RESOLUTION|>--- conflicted
+++ resolved
@@ -113,11 +113,7 @@
             // If we have an async sequence of inbound stream channels yield the channel to it
             // but only once we are sure initialization and activation succeed
             if let streamChannelContinuation = self.streamChannelContinuation {
-<<<<<<< HEAD
-                let promise = self.channel.eventLoop.makePromise(of: (any Sendable).self)
-=======
-                let promise = self._channel.eventLoop.makePromise(of: Any.self)
->>>>>>> a6c66bcb
+                let promise = self._channel.eventLoop.makePromise(of: (any Sendable).self)
                 promise.futureResult.whenSuccess { value in
                     streamChannelContinuation.yield(any: value)
                 }
@@ -351,18 +347,13 @@
         // Always create streams channels on the next event loop tick. This avoids re-entrancy
         // issues where handlers interposed between the two HTTP/2 handlers could create streams
         // in channel active which become activated twice.
-<<<<<<< HEAD
         //
         // We are safe to use NIOLoopBounds here because the public API ensures that we are on the right event loop
         // when we get to this code. Whilst it is possible that the multiplexer was created on the wrong event loop
         // such an eventuality would lead us to assert immediately so we would quickly discover it.
-        let loopBounds = NIOLoopBound((self, multiplexer), eventLoop: self.channel.eventLoop)
-        self.channel.eventLoop.execute {
+        let loopBounds = NIOLoopBound((self, multiplexer), eventLoop: self._channel.eventLoop)
+        self._channel.eventLoop.execute {
             loopBounds.value.0._createStreamChannel(loopBounds.value.1, promise, streamStateInitializer)
-=======
-        self._channel.eventLoop.execute {
-            self._createStreamChannel(multiplexer, promise, streamStateInitializer)
->>>>>>> a6c66bcb
         }
     }
 
@@ -404,31 +395,20 @@
         // Always create streams channels on the next event loop tick. This avoids re-entrancy
         // issues where handlers interposed between the two HTTP/2 handlers could create streams
         // in channel active which become activated twice.
-<<<<<<< HEAD
         //
         // We are safe to use NIOLoopBounds here because the public API ensures that we are on the right event loop
         // when we get to this code. Whilst it is possible that the multiplexer was created on the wrong event loop
         // such an eventuality would lead us to assert immediately so we would quickly discover it.
-        let loopBounds = NIOLoopBound((self, multiplexer), eventLoop: self.channel.eventLoop)
-        self.channel.eventLoop.execute {
+        let loopBounds = NIOLoopBound((self, multiplexer), eventLoop: self._channel.eventLoop)
+        self._channel.eventLoop.execute {
             loopBounds.value.0._createStreamChannel(loopBounds.value.1, promise, streamStateInitializer)
-=======
-        self._channel.eventLoop.execute {
-            self._createStreamChannel(multiplexer, promise, streamStateInitializer)
->>>>>>> a6c66bcb
         }
     }
 
     internal func createStreamChannel(
         multiplexer: HTTP2StreamChannel.OutboundStreamMultiplexer,
-<<<<<<< HEAD
-        _ streamStateInitializer: @escaping NIOChannelInitializer
-    ) -> EventLoopFuture<Channel> {
-        let promise = self.channel.eventLoop.makePromise(of: Channel.self)
-=======
         _ streamStateInitializer: @escaping NIOChannelInitializer) -> EventLoopFuture<Channel> {
         let promise = self._channel.eventLoop.makePromise(of: Channel.self)
->>>>>>> a6c66bcb
         self.createStreamChannel(multiplexer: multiplexer, promise: promise, streamStateInitializer)
         return promise.futureResult
     }
@@ -439,36 +419,23 @@
         promise: EventLoopPromise<Channel>?,
         _ streamStateInitializer: @escaping NIOChannelInitializerWithStreamID
     ) {
-<<<<<<< HEAD
         // We are safe to use NIOLoopBounds here because the public API ensures that we are on the right event loop
         // when we get to this code. Whilst it is possible that the multiplexer was created on the wrong event loop
         // such an eventuality would lead us to assert immediately so we would quickly discover it.
-        let loopBounds = NIOLoopBound((self, multiplexer), eventLoop: self.channel.eventLoop)
-        self.channel.eventLoop.execute {
+        let loopBounds = NIOLoopBound((self, multiplexer), eventLoop: self._channel.eventLoop)
+        self._channel.eventLoop.execute {
             let loopBoundSelf = loopBounds.value.0
             let loopBoundMultiplexer = loopBounds.value.1
 
             let streamID = loopBoundSelf.nextStreamID()
             let channel = MultiplexerAbstractChannel(
-                allocator: loopBoundSelf.channel.allocator,
-                parent: loopBoundSelf.channel,
+                allocator: loopBoundSelf._channel.allocator,
+                parent: loopBoundSelf._channel,
                 multiplexer: loopBoundMultiplexer,
                 streamID: streamID,
-                targetWindowSize: Int32(loopBoundSelf.targetWindowSize),
-                outboundBytesHighWatermark: loopBoundSelf.streamChannelOutboundBytesHighWatermark,
-                outboundBytesLowWatermark: loopBoundSelf.streamChannelOutboundBytesLowWatermark,
-=======
-        self._channel.eventLoop.execute {
-            let streamID = self.nextStreamID()
-            let channel = MultiplexerAbstractChannel(
-                allocator: self._channel.allocator,
-                parent: self._channel,
-                multiplexer: multiplexer,
-                streamID: streamID,
-                targetWindowSize: Int32(self._targetWindowSize),
-                outboundBytesHighWatermark: self._streamChannelOutboundBytesHighWatermark,
-                outboundBytesLowWatermark: self._streamChannelOutboundBytesLowWatermark,
->>>>>>> a6c66bcb
+                targetWindowSize: Int32(loopBoundSelf._targetWindowSize),
+                outboundBytesHighWatermark: loopBoundSelf._streamChannelOutboundBytesHighWatermark,
+                outboundBytesLowWatermark: loopBoundSelf._streamChannelOutboundBytesLowWatermark,
                 inboundStreamStateInitializer: .includesStreamID(nil)
             )
             loopBoundSelf.streams[streamID] = channel
@@ -503,12 +470,8 @@
 ///
 /// This is useful in in the case of the `HTTP2ChannelHandler` which must deal with types which hold stream initializers
 /// which have a generic return type.
-<<<<<<< HEAD
+@usableFromInline
 internal protocol AnyContinuation: Sendable {
-=======
-@usableFromInline
-internal protocol AnyContinuation {
->>>>>>> a6c66bcb
     func yield(any: Any)
     func finish()
     func finish(throwing error: Error)
