--- conflicted
+++ resolved
@@ -112,7 +112,7 @@
             // If we have an async sequence of inbound stream channels yield the channel to it
             // but only once we are sure initialization and activation succeed
             if let streamChannelContinuation = self.streamChannelContinuation {
-                let promise = self.channel.eventLoop.makePromise(of: Any.self)
+                let promise = self.channel.eventLoop.makePromise(of: (any Sendable).self)
                 promise.futureResult.whenSuccess { value in
                     streamChannelContinuation.yield(any: value)
                 }
@@ -316,9 +316,9 @@
             streamStateInitializer(channel).map { return $0 }
         }
 
-        let anyPromise: EventLoopPromise<Any>?
+        let anyPromise: EventLoopPromise<(any Sendable)>?
         if let promise = promise {
-            anyPromise = channel.baseChannel.eventLoop.makePromise(of: Any.self)
+            anyPromise = channel.baseChannel.eventLoop.makePromise(of: (any Sendable).self)
             anyPromise?.futureResult.whenComplete { result in
                 switch result {
                 case .success(let any):
@@ -403,12 +403,8 @@
 
     internal func createStreamChannel(
         multiplexer: HTTP2StreamChannel.OutboundStreamMultiplexer,
-<<<<<<< HEAD
         _ streamStateInitializer: @escaping NIOChannelInitializer
     ) -> EventLoopFuture<Channel> {
-=======
-        _ streamStateInitializer: @escaping NIOChannelInitializer) -> EventLoopFuture<Channel> {
->>>>>>> 82753147
         let promise = self.channel.eventLoop.makePromise(of: Channel.self)
         self.createStreamChannel(multiplexer: multiplexer, promise: promise, streamStateInitializer)
         return promise.futureResult
@@ -465,81 +461,15 @@
 
 /// `ChannelContinuation` is used to generic async-sequence-like objects to deal with `Channel`s. This is so that they may be held
 /// by the `HTTP2ChannelHandler` without causing it to become generic itself.
-internal protocol AnyContinuation {
+internal protocol AnyContinuation: Sendable {
     func yield(any: Any)
     func finish()
     func finish(throwing error: Error)
 }
 
 
-<<<<<<< HEAD
-/// `StreamChannelContinuation` is a wrapper for a generic `AsyncThrowingStream` which holds the inbound HTTP2 stream channels.
-@available(macOS 10.15, iOS 13.0, watchOS 6.0, tvOS 13.0, *)
-struct StreamChannelContinuation<Output: Sendable>: ChannelContinuation {
-    private var continuation: AsyncThrowingStream<Output, Error>.Continuation
-    private let inboundStreamInititializer: NIOChannelInitializerWithOutput<Output>
-
-    private init(
-        continuation: AsyncThrowingStream<Output, Error>.Continuation,
-        inboundStreamInititializer: @escaping NIOChannelInitializerWithOutput<Output>
-    ) {
-        self.continuation = continuation
-        self.inboundStreamInititializer = inboundStreamInititializer
-    }
-
-    /// `initialize` creates a new `StreamChannelContinuation` object and returns it along with its backing `AsyncThrowingStream`.
-    /// The `StreamChannelContinuation` provides access to the inbound HTTP2 stream channels.
-    ///
-    /// - Parameters:
-    ///   - inboundStreamInititializer: A closure which initializes the newly-created inbound stream channel and returns a generic.
-    ///   The returned type corresponds to the output of the channel once the operations in the initializer have been performed.
-    ///   For example an `inboundStreamInititializer` which inserts handlers before wrapping the channel in a `NIOAsyncChannel` would
-    ///   have a `Output` corresponding to that `NIOAsyncChannel` type. Another example is in cases where there is
-    ///   per-stream protocol negotiation where `Output` would be some form of `NIOProtocolNegotiationResult`.
-    static func initialize(
-        with inboundStreamInititializer: @escaping NIOChannelInitializerWithOutput<Output>
-    ) -> (StreamChannelContinuation<Output>, NIOHTTP2InboundStreamChannels<Output>) {
-        let (stream, continuation) = AsyncThrowingStream.makeStream(of: Output.self)
-        return (StreamChannelContinuation(continuation: continuation, inboundStreamInititializer: inboundStreamInititializer), NIOHTTP2InboundStreamChannels(stream))
-    }
-
-    /// `yield` takes a channel, executes the stored `streamInitializer` upon it and then yields the *derived* type to
-    /// the wrapped `AsyncThrowingStream`.
-    func yield(channel: Channel) {
-        channel.eventLoop.assertInEventLoop()
-        self.inboundStreamInititializer(channel).whenSuccess { output in
-            let yieldResult = self.continuation.yield(output)
-            switch yieldResult {
-            case .enqueued:
-                break // success, nothing to do
-            case .dropped:
-                preconditionFailure("Attempted to yield channel when AsyncThrowingStream is over capacity. This shouldn't be possible for an unbounded stream.")
-            case .terminated:
-                channel.close(mode: .all, promise: nil)
-                preconditionFailure("Attempted to yield channel to AsyncThrowingStream in terminated state.")
-            default:
-                channel.close(mode: .all, promise: nil)
-                preconditionFailure("Attempt to yield channel to AsyncThrowingStream failed for unhandled reason.")
-            }
-        }
-    }
-
-    /// `finish` marks the continuation as finished.
-    func finish() {
-        self.continuation.finish()
-    }
-
-    /// `finish` marks the continuation as finished with the supplied error.
-    func finish(throwing error: Error) {
-        self.continuation.finish(throwing: error)
-    }
-}
-
-/// `NIOHTTP2InboundStreamChannels` provides access to inbound stream channels as an `AsyncSequence`.
-=======
 /// `NIOHTTP2InboundStreamChannels` provides access to inbound stream channels as a generic `AsyncSequence`.
 /// They make use of generics to allow for wrapping the stream `Channel`s, for example as `NIOAsyncChannel`s or protocol negotiation objects.
->>>>>>> 82753147
 @available(macOS 10.15, iOS 13.0, watchOS 6.0, tvOS 13.0, *)
 @_spi(AsyncChannel)
 public struct NIOHTTP2InboundStreamChannels<Output: Sendable>: AsyncSequence {
