--- conflicted
+++ resolved
@@ -145,14 +145,10 @@
     }
 }
 
-<<<<<<< HEAD
+@usableFromInline
 final class HTTP2StreamChannel: Channel, ChannelCore, @unchecked Sendable {
     // @unchecked Sendable because the only mutable state is `_pipeline` which is only modified in init
 
-=======
-@usableFromInline
-final class HTTP2StreamChannel: Channel, ChannelCore {
->>>>>>> a6c66bcb
     /// The stream data type of the channel.
     private let streamDataType: HTTP2StreamDataType
 
