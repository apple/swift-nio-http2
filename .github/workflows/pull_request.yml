name: PR

on:
  pull_request:
    types: [opened, reopened, synchronize]

jobs:
  soundness:
    name: Soundness
    uses: swiftlang/github-workflows/.github/workflows/soundness.yml@main
    with:
      license_header_check_project_name: "SwiftNIO"

  unit-tests:
    name: Unit tests
    uses: apple/swift-nio/.github/workflows/unit_tests.yml@main
    with:
      linux_5_10_arguments_override: "--explicit-target-dependency-import-check error"
      linux_6_0_arguments_override: "--explicit-target-dependency-import-check error"
      linux_6_1_arguments_override: "--explicit-target-dependency-import-check error"
      linux_nightly_next_arguments_override: "--explicit-target-dependency-import-check error"
      linux_nightly_main_arguments_override: "--explicit-target-dependency-import-check error"

  cxx-interop:
    name: Cxx interop
    uses: apple/swift-nio/.github/workflows/cxx_interop.yml@main

  construct-h2spec-matrix:
    name: Construct h2spec matrix
    runs-on: ubuntu-latest
    outputs:
      h2spec-matrix: '${{ steps.generate-matrix.outputs.h2spec-matrix }}'
    steps:
      - name: Checkout repository
        uses: actions/checkout@v4
        with:
          persist-credentials: false
      - id: generate-matrix
        run: echo "h2spec-matrix=$(curl -s https://raw.githubusercontent.com/apple/swift-nio/main/scripts/generate_matrix.sh | bash)" >> "$GITHUB_OUTPUT"
        env:
          MATRIX_LINUX_SETUP_COMMAND: apt-get update -y && apt-get install -yq wget lsof && mkdir $HOME/.tools && wget -q https://github.com/summerwind/h2spec/releases/download/v2.2.1/h2spec_linux_amd64.tar.gz -O $HOME/.tools/h2spec.tar.gz && tar xzf $HOME/.tools/h2spec.tar.gz --directory $HOME/.tools && PATH=${PATH}:$HOME/.tools
          MATRIX_LINUX_COMMAND: ./scripts/test_h2spec.sh

  h2spec:
    name: HTTP/2 spec tests
    needs: construct-h2spec-matrix
    uses: apple/swift-nio/.github/workflows/swift_test_matrix.yml@main
    with:
      name: "HTTP/2 spec tests"
      matrix_string: '${{ needs.construct-h2spec-matrix.outputs.h2spec-matrix }}'

  construct-integration-tests-matrix:
    name: Construct Examples matrix
    runs-on: ubuntu-latest
    outputs:
      integration-tests-matrix: '${{ steps.generate-matrix.outputs.integration-tests-matrix }}'
    steps:
      - name: Checkout repository
        uses: actions/checkout@v4
        with:
          persist-credentials: false
      - id: generate-matrix
        run: echo "integration-tests-matrix=$(curl -s https://raw.githubusercontent.com/apple/swift-nio/main/scripts/generate_matrix.sh | bash)" >> "$GITHUB_OUTPUT"
        env:
          MATRIX_LINUX_COMMAND: "./scripts/integration_tests.sh"
          MATRIX_LINUX_SETUP_COMMAND: "apt-get update -y -q && apt-get install -y -q  jq"

  integration-tests:
    name: Integration Tests
    needs: construct-integration-tests-matrix
    uses: apple/swift-nio/.github/workflows/swift_test_matrix.yml@main
    with:
      name: "Examples"
      matrix_string: '${{ needs.construct-integration-tests-matrix.outputs.integration-tests-matrix }}'

<<<<<<< HEAD
  static-sdk:
    name: Static SDK
    # Workaround https://github.com/nektos/act/issues/1875
    uses: apple/swift-nio/.github/workflows/static_sdk.yml@main
=======
  macos-tests:
    name: macOS tests
    uses: apple/swift-nio/.github/workflows/macos_tests.yml@main
    with:
      runner_pool: general
      build_scheme: swift-nio-http2-Package
>>>>>>> ee831fb9
<|MERGE_RESOLUTION|>--- conflicted
+++ resolved
@@ -73,16 +73,13 @@
       name: "Examples"
       matrix_string: '${{ needs.construct-integration-tests-matrix.outputs.integration-tests-matrix }}'
 
-<<<<<<< HEAD
-  static-sdk:
-    name: Static SDK
-    # Workaround https://github.com/nektos/act/issues/1875
-    uses: apple/swift-nio/.github/workflows/static_sdk.yml@main
-=======
   macos-tests:
     name: macOS tests
     uses: apple/swift-nio/.github/workflows/macos_tests.yml@main
     with:
       runner_pool: general
       build_scheme: swift-nio-http2-Package
->>>>>>> ee831fb9
+
+  static-sdk:
+    name: Static SDK
+    uses: apple/swift-nio/.github/workflows/static_sdk.yml@main